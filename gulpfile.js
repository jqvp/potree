
const path = require('path');
const gulp = require('gulp');

const concat = require('gulp-concat');
const size = require('gulp-size');
const rename = require('gulp-rename');
const uglify = require('gulp-uglify');
const gutil = require('gulp-util');
const through = require('through');
const os = require('os');
const File = gutil.File;
const connect = require('gulp-connect');

var server;

var paths = {
	potree : [
		"src/Potree.js",
		"src/PotreeRenderer.js",
		"src/PointCloudTree.js",
		"src/WorkerPool.js",
		"build/shaders/shaders.js",
		"src/extensions/EventDispatcher.js",
		"src/extensions/PerspectiveCamera.js",
		"src/extensions/OrthographicCamera.js",
		"src/extensions/Ray.js",
		"src/loader/POCLoader.js",
		"src/loader/PointAttributes.js",
		"src/loader/BinaryLoader.js",
		"src/loader/GreyhoundBinaryLoader.js",
		"src/loader/GreyhoundLoader.js",
		"src/loader/LasLazLoader.js",
		"src/materials/PointCloudMaterial.js",
		"src/materials/EyeDomeLightingMaterial.js",
		"src/materials/BlurMaterial.js",
		"src/navigation/InputHandler.js",
		"src/navigation/FirstPersonControls.js",
		"src/navigation/GeoControls.js",
		"src/navigation/OrbitControls.js",
		"src/navigation/EarthControls.js",
		"src/LRU.js",
		"src/Annotation.js",
		"src/Actions.js",
		"src/ProfileRequest.js",
		"src/PointCloudOctree.js",
		"src/PointCloudOctreeGeometry.js",
		"src/PointCloudGreyhoundGeometry.js",
		"src/PointCloudGreyhoundGeometryNode.js",
		"src/utils.js",
		"src/Features.js",
		"src/TextSprite.js",
		"src/AnimationPath.js",
		"src/Version.js",
		"src/utils/Measure.js",
		"src/utils/MeasuringTool.js",
		"src/utils/Profile.js",
		"src/utils/ProfileTool.js",
		"src/utils/TransformationTool.js",
		"src/utils/Volume.js",
		"src/utils/VolumeTool.js",
		"src/utils/ClippingTool.js",
		"src/utils/ClipVolume.js",
		"src/utils/PolygonClipVolume.js",
		"src/utils/Box3Helper.js",
		"src/utils/PointCloudSM.js",
		"src/exporter/GeoJSONExporter.js",
		"src/exporter/DXFExporter.js",
		"src/exporter/CSVExporter.js",
		"src/exporter/LASExporter.js",
		"src/arena4d/PointCloudArena4D.js",
		"src/arena4d/PointCloudArena4DGeometry.js",
		"src/viewer/PotreeRenderer.js",
		"src/viewer/EDLRenderer.js",
		"src/viewer/RepRenderer.js",
		"src/viewer/viewer.js",
		"src/viewer/profile.js",
		"src/viewer/map.js",
		"src/viewer/sidebar.js",
		"src/viewer/NavigationCube.js",
		"src/stuff/HoverMenu.js",
		"src/webgl/GLProgram.js",
		"src/InterleavedBuffer.js",
		"src/utils/toInterleavedBufferAttribute.js",
	],
	laslaz: [
		"build/workers/laslaz-worker.js",
		"build/workers/lasdecoder-worker.js",
	],
	html: [
		"src/viewer/potree.css",
		"src/viewer/sidebar.html",
		"src/viewer/profile.html"
	],
	resources: [
		"resources/**/*"
	]
};

var workers = {
	"LASLAZWorker": [
		"libs/plasio/workers/laz-perf.js",
		"libs/plasio/workers/laz-loader-worker.js"
	],
	"LASDecoderWorker": [
		"src/workers/LASDecoderWorker.js"
	],
	"BinaryDecoderWorker": [
		"src/workers/BinaryDecoderWorker.js",
		"src/Version.js",
		"src/loader/PointAttributes.js",
		"src/InterleavedBuffer.js",
		"src/utils/toInterleavedBufferAttribute.js",
	],
	"GreyhoundBinaryDecoderWorker": [
		"libs/plasio/workers/laz-perf.js",
		"src/workers/GreyhoundBinaryDecoderWorker.js",
		"src/Version.js",
		"src/loader/PointAttributes.js"
	]
};

var shaders = [
	"src/materials/shaders/pointcloud.vs",
	"src/materials/shaders/pointcloud.fs",
	"src/materials/shaders/pointcloud_sm.vs",
	"src/materials/shaders/pointcloud_sm.fs",
	"src/materials/shaders/normalize.vs",
	"src/materials/shaders/normalize.fs",
	"src/materials/shaders/edl.vs",
	"src/materials/shaders/edl.fs",
	"src/materials/shaders/blur.vs",
	"src/materials/shaders/blur.fs"
];


gulp.task("workers", function(){

	for(let workerName of Object.keys(workers)){
		
		gulp.src(workers[workerName])
			.pipe(concat(`${workerName}.js`))
			.pipe(size({showFiles: true}))
			.pipe(gulp.dest('build/potree/workers'));
		
	}

});

gulp.task("shaders", function(){
	return gulp.src(shaders)
		.pipe(encodeShader('shaders.js', "Potree.Shader"))
		.pipe(size({showFiles: true}))
		.pipe(gulp.dest('build/shaders'));
});

gulp.task("scripts", ['workers','shaders'], function(){
	gulp.src(paths.potree)
		.pipe(concat('potree.js'))
		.pipe(size({showFiles: true}))
		.pipe(gulp.dest('build/potree'));

	gulp.src(paths.laslaz)
		.pipe(concat('laslaz.js'))
		.pipe(size({showFiles: true}))
		.pipe(gulp.dest('build/potree'));

	gulp.src(paths.html)
		.pipe(gulp.dest('build/potree'));

	gulp.src(paths.resources)
		.pipe(gulp.dest('build/potree/resources'));

	gulp.src(["LICENSE"])
		.pipe(gulp.dest('build/potree'));

	return;
});

gulp.task('build', ['scripts']);

// For development, it is now possible to use 'gulp webserver'
// from the command line to start the server (default port is 8080)
gulp.task('webserver', function() {
<<<<<<< HEAD
	server = connect.server({port: 1235});
=======
	server = connect.server({port: 1234});
>>>>>>> 7c330608
});

gulp.task('watch', function() {
	gulp.run("build");
	gulp.run("webserver");
	
    gulp.watch(['src/**/*.js', 'src/**/*.css', 'src/**/*.html', 'src/**/*.vs', 'src/**/*.fs'], ["build"]);
});


var encodeWorker = function(fileName, opt){
	if (!fileName) throw new PluginError('gulp-concat',  'Missing fileName option for gulp-concat');
	if (!opt) opt = {};
	if (!opt.newLine) opt.newLine = gutil.linefeed;

	var buffer = [];
	var firstFile = null;

	function bufferContents(file){
		if (file.isNull()) return; // ignore
		if (file.isStream()) return this.emit('error', new PluginError('gulp-concat',  'Streaming not supported'));

		if (!firstFile) firstFile = file;

		var string = file.contents.toString('utf8');
		buffer.push(string);
	}

	function endStream(){
		if (buffer.length === 0) return this.emit('end');

		var joinedContents = buffer.join("");
		let content = joinedContents;

		var joinedPath = path.join(firstFile.base, fileName);

		var joinedFile = new File({
			cwd: firstFile.cwd,
			base: firstFile.base,
			path: joinedPath,
			contents: new Buffer(content)
		});

		this.emit('data', joinedFile);
		this.emit('end');
	}

	return through(bufferContents, endStream);
};

var encodeShader = function(fileName, varname, opt){
	if (!fileName) throw new PluginError('gulp-concat',  'Missing fileName option for gulp-concat');
	if (!opt) opt = {};
	if (!opt.newLine) opt.newLine = gutil.linefeed;

	var buffer = [];
	var files = [];
	var firstFile = null;

	function bufferContents(file){
		if (file.isNull()) return; // ignore
		if (file.isStream()) return this.emit('error', new PluginError('gulp-concat',  'Streaming not supported'));

		if (!firstFile) firstFile = file;

		var string = file.contents.toString('utf8');
		buffer.push(string);
		files.push(file);
	}

	function endStream(){
		if (buffer.length === 0) return this.emit('end');

		var joinedContent = "";
		for(var i = 0; i < buffer.length; i++){
			var b = buffer[i];
			var file = files[i];

			var fname = file.path.replace(file.base, "");
			console.log(fname);

			var content = new Buffer(b).toString();
			
			let prep = `\nPotree.Shaders["${fname}"] = \`${content}\`\n`;

			joinedContent += prep;
		}

		var joinedPath = path.join(firstFile.base, fileName);

		var joinedFile = new File({
			cwd: firstFile.cwd,
			base: firstFile.base,
			path: joinedPath,
			contents: new Buffer(joinedContent)
		});

		this.emit('data', joinedFile);
		this.emit('end');
	}

	return through(bufferContents, endStream);
};<|MERGE_RESOLUTION|>--- conflicted
+++ resolved
@@ -182,11 +182,7 @@
 // For development, it is now possible to use 'gulp webserver'
 // from the command line to start the server (default port is 8080)
 gulp.task('webserver', function() {
-<<<<<<< HEAD
-	server = connect.server({port: 1235});
-=======
 	server = connect.server({port: 1234});
->>>>>>> 7c330608
 });
 
 gulp.task('watch', function() {
