
const path = require('path');
const gulp = require('gulp');
const exec = require('child_process').exec;


const fs = require("fs");
const concat = require('gulp-concat');
const gutil = require('gulp-util');
const through = require('through');
const File = gutil.File;
const connect = require('gulp-connect');
const watch = require('glob-watcher');


let paths = {
<<<<<<< HEAD
	potree : [
		"src/KeyCodes.js",
		"src/extensions/EventDispatcher.js",
		"src/extensions/PerspectiveCamera.js",
		"src/extensions/OrthographicCamera.js",
		"src/extensions/Ray.js",
		"src/Potree.js",
		"src/PotreeRenderer.js",
		"src/PointCloudTree.js",
		"src/WorkerPool.js",
		"build/shaders/shaders.js",
		"src/loader/POCLoader.js",
		"src/loader/PointAttributes.js",
		"src/loader/BinaryLoader.js",
		"src/loader/GreyhoundBinaryLoader.js",
		"src/loader/GreyhoundLoader.js",
		"src/loader/EptLoader.js",
		"src/loader/LasLazLoader.js",
		"src/loader/ept/BinaryLoader.js",
		"src/loader/ept/LaszipLoader.js",
		"src/materials/PointCloudMaterial.js",
		"src/materials/EyeDomeLightingMaterial.js",
		"src/materials/BlurMaterial.js",
		"src/materials/NormalizationMaterial.js",
		"src/materials/NormalizationEDLMaterial.js",
		"src/navigation/InputHandler.js",
		"src/navigation/FirstPersonControls.js",
		"src/navigation/GeoControls.js",
		"src/navigation/OrbitControls.js",
		"src/navigation/EarthControls.js",
		"src/LRU.js",
		"src/Annotation.js",
		"src/Actions.js",
		"src/ProfileRequest.js",
		"src/PointCloudOctree.js",
		"src/PointCloudOctreeGeometry.js",
		"src/PointCloudGreyhoundGeometry.js",
		"src/PointCloudEptGeometry.js",
		"src/utils.js",
		"src/Features.js",
		"src/TextSprite.js",
		"src/AnimationPath.js",
		"src/Version.js",
		"src/utils/Measure.js",
		"src/utils/MeasuringTool.js",
		"src/utils/Profile.js",
		"src/utils/ProfileTool.js",
		"src/utils/TransformationTool.js",
		"src/utils/Volume.js",
		"src/utils/VolumeTool.js",
		"src/utils/ClippingTool.js",
		"src/utils/ScreenBoxSelectTool.js",
		"src/utils/ClipVolume.js",
		"src/utils/PolygonClipVolume.js",
		"src/utils/Box3Helper.js",
		"src/utils/PointCloudSM.js",
		"src/utils/Message.js",
		"src/utils/SpotLightHelper.js",
		"src/exporter/GeoJSONExporter.js",
		"src/exporter/DXFExporter.js",
		"src/exporter/CSVExporter.js",
		"src/exporter/LASExporter.js",
		"src/arena4d/PointCloudArena4D.js",
		"src/arena4d/PointCloudArena4DGeometry.js",
		"src/viewer/PotreeRenderer.js",
		"src/viewer/EDLRenderer.js",
		"src/viewer/HQSplatRenderer.js",
		"src/viewer/RepRenderer.js",
		"src/viewer/View.js",
		"src/viewer/Scene.js",
		"src/viewer/viewer.js",
		"src/viewer/profile.js",
		"src/viewer/map.js",
		"src/viewer/sidebar.js",
		"src/viewer/PropertiesPanel.js",
		"src/viewer/NavigationCube.js",
		"src/stuff/HoverMenu.js",
		"src/webgl/GLProgram.js",
		"src/InterleavedBuffer.js",
		"src/utils/toInterleavedBufferAttribute.js",
		"src/utils/GeoTIFF.js",
	],
=======
>>>>>>> 8066b2f9
	laslaz: [
		"build/workers/laslaz-worker.js",
		"build/workers/lasdecoder-worker.js",
	],
	html: [
		"src/viewer/potree.css",
		"src/viewer/sidebar.html",
		"src/viewer/profile.html"
	],
	resources: [
		"resources/**/*"
	]
};

let workers = {
	"LASLAZWorker": [
		"libs/plasio/workers/laz-perf.js",
		"libs/plasio/workers/laz-loader-worker.js"
	],
	"LASDecoderWorker": [
		"src/workers/LASDecoderWorker.js"
	],
<<<<<<< HEAD
	"EptLaszipDecoderWorker": [
		"src/workers/EptLaszipDecoderWorker.js"
	],
	"EptBinaryDecoderWorker": [
		"src/workers/EptBinaryDecoderWorker.js"
	],
	"BinaryDecoderWorker": [
		"src/workers/BinaryDecoderWorker.js",
		"src/Version.js",
		"src/loader/PointAttributes.js",
		"src/InterleavedBuffer.js",
		"src/utils/toInterleavedBufferAttribute.js",
	],
=======
>>>>>>> 8066b2f9
	"GreyhoundBinaryDecoderWorker": [
		"libs/plasio/workers/laz-perf.js",
		"src/workers/GreyhoundBinaryDecoderWorker.js",
		"src/Version.js",
		"src/loader/PointAttributes.js",
		"src/InterleavedBuffer.js",
		"src/utils/toInterleavedBufferAttribute.js",
	]
};

let shaders = [
	"src/materials/shaders/pointcloud.vs",
	"src/materials/shaders/pointcloud.fs",
	"src/materials/shaders/pointcloud_sm.vs",
	"src/materials/shaders/pointcloud_sm.fs",
	"src/materials/shaders/normalize.vs",
	"src/materials/shaders/normalize.fs",
	"src/materials/shaders/normalize_and_edl.fs",
	"src/materials/shaders/edl.vs",
	"src/materials/shaders/edl.fs",
	"src/materials/shaders/blur.vs",
	"src/materials/shaders/blur.fs",

	"src/materials/shaders/pointcloud.gl2.vs",
	"src/materials/shaders/pointcloud.gl2.fs",
];


gulp.task("workers", function(){

	for(let workerName of Object.keys(workers)){

		gulp.src(workers[workerName])
			.pipe(concat(`${workerName}.js`))
			.pipe(gulp.dest('build/potree/workers'));

	}

});

gulp.task("shaders", function(){
	return gulp.src(shaders)
		.pipe(encodeShader('shaders.js', "Potree.Shader"))
		.pipe(gulp.dest('build/shaders'));
});

gulp.task("build", ['workers','shaders', "icons_viewer", "examples_page"], function(){

	gulp.src(paths.html)
		.pipe(gulp.dest('build/potree'));

	gulp.src(paths.resources)
		.pipe(gulp.dest('build/potree/resources'));

	gulp.src(["LICENSE"])
		.pipe(gulp.dest('build/potree'));

	return;
});

// For development, it is now possible to use 'gulp webserver'
// from the command line to start the server (default port is 8080)
gulp.task('webserver', function() {
	server = connect.server({port: 1234});
});

gulp.task('examples_page', function() {

	let settings = JSON.parse(fs.readFileSync("examples/page.json", 'utf8'));
	let files = fs.readdirSync("./examples");

	let unhandledCode = ``;
	let exampleCode = ``;
	let showcaseCode = ``;
	let thirdpartyCode = ``;

	{
		let urls = settings.examples.map(e => e.url);
		let unhandled = [];
		for(let file of files){
			let isHandled = false;
			for(let url of urls){

				if(file.indexOf(url) !== -1){
					isHandled = true;
				}
			}

			if(!isHandled){
				unhandled.push(file);
			}
		}
		unhandled = unhandled
			.filter(file => file.indexOf(".html") > 0)
			.filter(file => file !== "page.html");


		for(let file of unhandled){
			unhandledCode += `
				<a href="${file}" class="unhandled">${file}</a>
			`;
		}
	}

	for(let example of settings.examples){
		exampleCode += `
		<a href="${example.url}" target="_blank" style="display: inline-block">
			<div class="thumb" style="background-image: url('${example.thumb}'); ">
				<div class="thumb-label">${example.label}</div>
			</div>
		</a>
		`;
	}

	for(let showcaseItem of settings.showcase){
		showcaseCode += `<a href="${showcaseItem.url}" target="_blank" style="display: inline-block">
			<div class="thumb" style="background-image: url('${showcaseItem.thumb}'); ">
				<div class="thumb-label">${showcaseItem.label}</div>
			</div>
		</a>
		`;
	}

	for(let item of settings.thirdparty){
		thirdpartyCode += `<a href="${item.url}" target="_blank" style="display: inline-block">
			<div class="thumb" style="background-image: url('${item.thumb}'); ">
				<div class="thumb-label">${item.label}</div>
			</div>
		</a>
		`;
	}


	let page = `
		<html>
			<head>
			<style>

			body{
				background: #ECE9E9;
				padding: 30px;
			}

			.thumb{
				background-size: 140px 140px;
				width: 140px;
				height: 140px;
				border-radius: 5px;
				border: 1px solid black;
				box-shadow: 3px 3px 3px 0px #555;
				margin: 0px;
				float: left;
			}

			.thumb-label{
				font-size: large;
				text-align: center;
				font-weight: bold;
				color: #FFF;
				text-shadow:black 0 0 5px, black 0 0 5px, black 0 0 5px, black 0 0 5px, black 0 0 5px, black 0 0 5px;
				height: 100%;
			}

			.unhandled_container{
				max-width: 1200px;
				margin: auto;
				margin-top: 50px;

			}

			.unhandled{
				width: 30%;
				padding-top:8px;
				padding-bottom:8px;
				padding-left: 10px;
				float:left;
				font-family: "Helvetica Neue", "Lucida Grande", Arial;
				font-size: 13px;
				border: 1px solid rgba(0, 0, 0, 0);

			}

			.unhandled:hover{
				border: 1px solid rgba(200, 200, 200, 1);
				border-radius: 4px;
				background: white;
			}

			a{
				color: #555555;
			}

			h1{
				font-weight: 500;
				color: rgb(51, 51, 51);
				font-family: "Helvetica Neue", Helvetica, Arial, sans-serif;
			}

			#samples_container{
				display: grid;
				grid-template-columns: 70% 30%;
				grid-gap: 10px;
				grid-template-rows: auto auto;

				max-width: 1300px;
				margin: auto;
			}


			#thumb_container{
				grid-column-start: 1;
				grid-column-end: 1;
				grid-row-start: 1;
				grid-row-end: 1;

				max-width: 1200px;
				margin: auto;
				margin-top: 20px
			}

			#external_container{
				grid-column-start: 2;
				grid-column-end: 2;
				grid-row-start: 1;
				grid-row-end: span 2;

				margin-top: 20px
			}

			#showcase_container{
				grid-column-start: 1;
				grid-column-end: 1;
				grid-row-start: 2;
				grid-row-end: 2;

				max-width: 1200px;
				margin: auto;
				margin-top: 20px;
			}

			</style>
			</head>
			<body>

				<div id="samples_container">

					<div id="thumb_container">
						<h1>Examples</h1>
						${exampleCode}
					</div>

					<div id="showcase_container">
						<h1>Showcase</h1>
						${showcaseCode}
					</div>

					<div id="external_container">
						<h1>Third Party</h1>
						${thirdpartyCode}
					</div>

				</div>



				<div class="unhandled_container">
					<h1>Other</h1>
					${unhandledCode}
				</div>

			</body>
		</html>
	`;

	fs.writeFile(`examples/page.html`, page, (err) => {
		if(err){
			console.log(err);
		}else{
			console.log(`created examples/page.html`);
		}
	});



});

gulp.task('icons_viewer', function() {
	let iconsPath = "resources/icons";

	fs.readdir(iconsPath, function(err, items) {

		let svgs = items.filter(item => item.endsWith(".svg"));
		let other = items.filter(item => !item.endsWith(".svg"));

		items = [...svgs, ...other];

		let iconsCode = ``;
		for(let item of items){
			let extension = path.extname(item);
			if(![".png", ".svg", ".jpg", ".jpeg"].includes(extension)){
				continue;
			}

			let iconCode = `
			<span class="icon_container" style="position: relative; float: left">
				<center>
				<img src="${item}" style="height: 32px;"/>
				<div style="font-weight: bold">${item}</div>
				</center>
			</span>
			`;

			//iconsCode += `<img src="${item}" />\n`;
			iconsCode += iconCode;
		}

		let page = `
			<html>
				<head>
					<style>
						.icon_container{
							border: 1px solid black;
							margin: 10px;
							padding: 10px;
						}
					</style>
				</head>
				<body>
					<div id="icons_container">
						${iconsCode}
					</div>
				</body>
			</html>
		`;

		fs.writeFile(`${iconsPath}/index.html`, page, (err) => {
			if(err){
				console.log(err);
			}else{
				console.log(`created ${iconsPath}/index.html`);
			}
		});

	});

});

gulp.task('watch', ["build", "webserver"], function() {
	//gulp.run("build");

	exec('rollup -c', function (err, stdout, stderr) {
		console.log(stdout);
		console.log(stderr);
	});

	//gulp.run("webserver");

	let watchlist = [
		'src/**/*.js',
		'src/**/*.css',
		'src/**/*.html',
		'src/**/*.vs',
		'src/**/*.fs',
		'resources/**/*',
		'examples//**/*.json',
	];

	let blacklist = [
		'resources/icons/index.html'
	];

	let watcher = watch(watchlist, cb => {

		{ // abort if blacklisted
			let file = cb.path.replace(/\\/g, "/");
			let isOnBlacklist = blacklist.some(blacklisted => file.indexOf(blacklisted) >= 0);
			if(isOnBlacklist){
				return;
			}
		}

		console.log("===============================");
		console.log("watch event:");
		console.log(cb);
		gulp.run("build");
<<<<<<< HEAD
=======

		exec('rollup -c', function (err, stdout, stderr) {
			console.log(stdout);
			console.log(stderr);
			//cb(err);
		});
>>>>>>> 8066b2f9
	});

});


let encodeWorker = function(fileName, opt){
	if (!fileName) throw new PluginError('gulp-concat',  'Missing fileName option for gulp-concat');
	if (!opt) opt = {};
	if (!opt.newLine) opt.newLine = gutil.linefeed;

	let buffer = [];
	let firstFile = null;

	function bufferContents(file){
		if (file.isNull()) return; // ignore
		if (file.isStream()) return this.emit('error', new PluginError('gulp-concat',  'Streaming not supported'));

		if (!firstFile) firstFile = file;

		let string = file.contents.toString('utf8');
		buffer.push(string);
	}

	function endStream(){
		if (buffer.length === 0) return this.emit('end');

		let joinedContents = buffer.join("");
		let content = joinedContents;

		let joinedPath = path.join(firstFile.base, fileName);

		let joinedFile = new File({
			cwd: firstFile.cwd,
			base: firstFile.base,
			path: joinedPath,
			contents: new Buffer(content)
		});

		this.emit('data', joinedFile);
		this.emit('end');
	}

	return through(bufferContents, endStream);
};

let encodeShader = function(fileName, varname, opt){
	if (!fileName) throw new PluginError('gulp-concat',  'Missing fileName option for gulp-concat');
	if (!opt) opt = {};
	if (!opt.newLine) opt.newLine = gutil.linefeed;

	let buffer = [];
	let files = [];
	let firstFile = null;

	function bufferContents(file){
		if (file.isNull()) return; // ignore
		if (file.isStream()) return this.emit('error', new PluginError('gulp-concat',  'Streaming not supported'));

		if (!firstFile) firstFile = file;

		let string = file.contents.toString('utf8');
		buffer.push(string);
		files.push(file);
	}

	function endStream(){
		if (buffer.length === 0) return this.emit('end');

		let joinedContent = `let Shaders = {};\n\n`;
		for(let i = 0; i < buffer.length; i++){
			let b = buffer[i];
			let file = files[i];

			let fname = file.path.replace(file.base, "");
			//console.log(fname);

			let content = new Buffer(b).toString();
<<<<<<< HEAD

			let prep = `\nPotree.Shaders["${fname}"] = \`${content}\`\n`;
=======
			
			let prep = `\Shaders["${fname}"] = \`${content}\`\n`;
>>>>>>> 8066b2f9

			joinedContent += prep;
		}

		joinedContent += "\nexport {Shaders};";

		let joinedPath = path.join(firstFile.base, fileName);

		let joinedFile = new File({
			cwd: firstFile.cwd,
			base: firstFile.base,
			path: joinedPath,
			contents: new Buffer(joinedContent)
		});

		this.emit('data', joinedFile);
		this.emit('end');
	}

	return through(bufferContents, endStream);
};<|MERGE_RESOLUTION|>--- conflicted
+++ resolved
@@ -14,91 +14,6 @@
 
 
 let paths = {
-<<<<<<< HEAD
-	potree : [
-		"src/KeyCodes.js",
-		"src/extensions/EventDispatcher.js",
-		"src/extensions/PerspectiveCamera.js",
-		"src/extensions/OrthographicCamera.js",
-		"src/extensions/Ray.js",
-		"src/Potree.js",
-		"src/PotreeRenderer.js",
-		"src/PointCloudTree.js",
-		"src/WorkerPool.js",
-		"build/shaders/shaders.js",
-		"src/loader/POCLoader.js",
-		"src/loader/PointAttributes.js",
-		"src/loader/BinaryLoader.js",
-		"src/loader/GreyhoundBinaryLoader.js",
-		"src/loader/GreyhoundLoader.js",
-		"src/loader/EptLoader.js",
-		"src/loader/LasLazLoader.js",
-		"src/loader/ept/BinaryLoader.js",
-		"src/loader/ept/LaszipLoader.js",
-		"src/materials/PointCloudMaterial.js",
-		"src/materials/EyeDomeLightingMaterial.js",
-		"src/materials/BlurMaterial.js",
-		"src/materials/NormalizationMaterial.js",
-		"src/materials/NormalizationEDLMaterial.js",
-		"src/navigation/InputHandler.js",
-		"src/navigation/FirstPersonControls.js",
-		"src/navigation/GeoControls.js",
-		"src/navigation/OrbitControls.js",
-		"src/navigation/EarthControls.js",
-		"src/LRU.js",
-		"src/Annotation.js",
-		"src/Actions.js",
-		"src/ProfileRequest.js",
-		"src/PointCloudOctree.js",
-		"src/PointCloudOctreeGeometry.js",
-		"src/PointCloudGreyhoundGeometry.js",
-		"src/PointCloudEptGeometry.js",
-		"src/utils.js",
-		"src/Features.js",
-		"src/TextSprite.js",
-		"src/AnimationPath.js",
-		"src/Version.js",
-		"src/utils/Measure.js",
-		"src/utils/MeasuringTool.js",
-		"src/utils/Profile.js",
-		"src/utils/ProfileTool.js",
-		"src/utils/TransformationTool.js",
-		"src/utils/Volume.js",
-		"src/utils/VolumeTool.js",
-		"src/utils/ClippingTool.js",
-		"src/utils/ScreenBoxSelectTool.js",
-		"src/utils/ClipVolume.js",
-		"src/utils/PolygonClipVolume.js",
-		"src/utils/Box3Helper.js",
-		"src/utils/PointCloudSM.js",
-		"src/utils/Message.js",
-		"src/utils/SpotLightHelper.js",
-		"src/exporter/GeoJSONExporter.js",
-		"src/exporter/DXFExporter.js",
-		"src/exporter/CSVExporter.js",
-		"src/exporter/LASExporter.js",
-		"src/arena4d/PointCloudArena4D.js",
-		"src/arena4d/PointCloudArena4DGeometry.js",
-		"src/viewer/PotreeRenderer.js",
-		"src/viewer/EDLRenderer.js",
-		"src/viewer/HQSplatRenderer.js",
-		"src/viewer/RepRenderer.js",
-		"src/viewer/View.js",
-		"src/viewer/Scene.js",
-		"src/viewer/viewer.js",
-		"src/viewer/profile.js",
-		"src/viewer/map.js",
-		"src/viewer/sidebar.js",
-		"src/viewer/PropertiesPanel.js",
-		"src/viewer/NavigationCube.js",
-		"src/stuff/HoverMenu.js",
-		"src/webgl/GLProgram.js",
-		"src/InterleavedBuffer.js",
-		"src/utils/toInterleavedBufferAttribute.js",
-		"src/utils/GeoTIFF.js",
-	],
-=======
->>>>>>> 8066b2f9
 	laslaz: [
 		"build/workers/laslaz-worker.js",
 		"build/workers/lasdecoder-worker.js",
@@ -121,22 +36,12 @@
 	"LASDecoderWorker": [
 		"src/workers/LASDecoderWorker.js"
 	],
-<<<<<<< HEAD
 	"EptLaszipDecoderWorker": [
 		"src/workers/EptLaszipDecoderWorker.js"
 	],
 	"EptBinaryDecoderWorker": [
 		"src/workers/EptBinaryDecoderWorker.js"
 	],
-	"BinaryDecoderWorker": [
-		"src/workers/BinaryDecoderWorker.js",
-		"src/Version.js",
-		"src/loader/PointAttributes.js",
-		"src/InterleavedBuffer.js",
-		"src/utils/toInterleavedBufferAttribute.js",
-	],
-=======
->>>>>>> 8066b2f9
 	"GreyhoundBinaryDecoderWorker": [
 		"libs/plasio/workers/laz-perf.js",
 		"src/workers/GreyhoundBinaryDecoderWorker.js",
@@ -522,15 +427,12 @@
 		console.log("watch event:");
 		console.log(cb);
 		gulp.run("build");
-<<<<<<< HEAD
-=======
 
 		exec('rollup -c', function (err, stdout, stderr) {
 			console.log(stdout);
 			console.log(stderr);
 			//cb(err);
 		});
->>>>>>> 8066b2f9
 	});
 
 });
@@ -608,13 +510,8 @@
 			//console.log(fname);
 
 			let content = new Buffer(b).toString();
-<<<<<<< HEAD
-
-			let prep = `\nPotree.Shaders["${fname}"] = \`${content}\`\n`;
-=======
-			
+
 			let prep = `\Shaders["${fname}"] = \`${content}\`\n`;
->>>>>>> 8066b2f9
 
 			joinedContent += prep;
 		}
