{
  "name": "potree",
  "private": true,
  "version": "0.0.1",
  "description": "WebGL point cloud viewer",
  "scripts": {
    "lint": "eslint src",
    "test": "npm run lint"
  },
  "dependencies": {
    "process-nextick-args": "^1.0.7",
    "safe-buffer": "^5.1.1",
    "util-deprecate": "^1.0.2"
  },
  "author": "Markus Schütz",
  "license": "BSD-2-CLAUSE",
  "devDependencies": {
    "eslint": "^4.4.1",
    "eslint-config-happiness": "^10.2.1",
    "eslint-plugin-import": "^2.7.0",
    "eslint-plugin-node": "^5.1.1",
    "eslint-plugin-promise": "^3.5.0",
    "eslint-plugin-standard": "^3.0.1",
    "gulp": "~3.5.2",
<<<<<<< HEAD
    "gulp-jshint": "^2.0.4",
    "gulp-size": "^2.1.0",
    "jshint": "^2.9.5",
=======
>>>>>>> 3634bdfa
    "gulp-concat": "~2.1.7",
    "gulp-connect": "^2.3.1",
    "gulp-jshint": "^2.0.4",
    "gulp-rename": "~1.0.0",
    "gulp-size": "^2.1.0",
    "gulp-uglify": "~0.2.1",
    "gulp-util": "~2.2.20",
    "jshint": "^2.9.5",
    "through": "~2.3.4"
  }
}<|MERGE_RESOLUTION|>--- conflicted
+++ resolved
@@ -22,12 +22,6 @@
     "eslint-plugin-promise": "^3.5.0",
     "eslint-plugin-standard": "^3.0.1",
     "gulp": "~3.5.2",
-<<<<<<< HEAD
-    "gulp-jshint": "^2.0.4",
-    "gulp-size": "^2.1.0",
-    "jshint": "^2.9.5",
-=======
->>>>>>> 3634bdfa
     "gulp-concat": "~2.1.7",
     "gulp-connect": "^2.3.1",
     "gulp-jshint": "^2.0.4",
