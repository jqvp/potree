
Potree.Scene = class{
	constructor(){
		this.scene = new THREE.Scene();
		this.scenePointCloud = new THREE.Scene();
		this.sceneBG = new THREE.Scene();
		this.cameraBG;
		this.pointclouds = [];
		this.referenceFrame;
		
		this.referenceFrame = new THREE.Object3D();
		this.referenceFrame.matrixAutoUpdate = false;
		this.scenePointCloud.add(this.referenceFrame);
	}
};

<<<<<<< HEAD
Potree.Viewer = class{
	
	constructor(domElement, args){
		var a = args || {};
		this.pointCloudLoadedCallback = a.onPointCloudLoaded || function(){};
		
		this.renderArea = domElement;
		
		//if( /Android|webOS|iPhone|iPad|iPod|BlackBerry|IEMobile|Opera Mini/i.test(navigator.userAgent) ) {
		//	defaultSettings.navigation = "Orbit";
		//}
		
		this.annotations = [];
		this.fov = 60;
		this.pointSize = 1;
		this.minPointSize = 1;
		this.maxPointSize = 50;
		this.opacity = 1;
		this.sizeType = "Fixed";
		this.pointSizeType = Potree.PointSizeType.FIXED;
		this.pointColorType = null;
		this.clipMode = Potree.ClipMode.HIGHLIGHT_INSIDE;
		this.quality = "Squares";
		this.isFlipYZ = false;
		this.useDEMCollisions = false;
		this.minNodeSize = 100;
		this.directionalLight;
		this.edlStrength = 1.0;
		this.edlRadius = 1.4;
		this.useEDL = false;
		this.minimumJumpDistance = 0.2;
		this.jumpDistance = null;
		this.intensityMax = null;
		this.heightMin = null;
		this.heightMax = null;
		this.materialTransition = 0.5;
		this.weightRGB = 1.0;
		this.weightIntensity = 0.0;
		this.weightElevation = 0.0;
		this.weightClassification = 0.0;
		this.weightReturnNumber = 0.0;
		this.weightSourceID = 0.0;
		this.intensityRange = [0, 65000];
		this.intensityGamma = 1;
		this.intensityContrast = 0;
		this.intensityBrightness = 0;
		this.rgbGamma = 1;
		this.rgbContrast = 0;
		this.rgbBrightness = 0;
		
		this.moveSpeed = 10;

		this.showDebugInfos = false;
		this.showStats = true;
		this.showBoundingBox = false;
		this.freeze = false;

		this.fpControls;
		this.orbitControls;
		this.earthControls;
		this.geoControls;
		this.controls;
		this.mapView;

		this.progressBar = new ProgressBar();

		this.stats = new Stats();
		//this.stats.showPanel( 0 ); // 0: fps, 1: ms, 2: mb, 3+: custom
		//document.body.appendChild( this.stats.dom );
		//this.stats.dom.style.left = "100px";
		
		this.potreeRenderer = null;
		this.highQualityRenderer = null;
		this.edlRenderer = null;
		this.renderer;
		this.camera;
		
		this.scene = new Potree.Scene();

		this.measuringTool;
		this.volumeTool;
		this.transformationTool;
		
		this.dispatcher = new THREE.EventDispatcher();
		this.skybox;
		this.stats;
		this.clock = new THREE.Clock();
		this.showSkybox = false;
		
		this.initThree();
		
		{// set defaults
			this.setPointSize(1);
			this.setFOV(60);
			this.setOpacity(1);
			this.setEDLEnabled(false);
			this.setEDLRadius(1.4);
			this.setEDLStrength(1.0);
			this.setClipMode(Potree.ClipMode.HIGHLIGHT_INSIDE);
			this.setPointBudget(1*1000*1000);
			this.setShowBoundingBox(false);
			this.setFreeze(false);
			this.setNavigationMode("Orbit");
			
			this.scaleFactor = 1;
		
			this.loadSettingsFromURL();
		}

		// start rendering!
		requestAnimationFrame(this.loop.bind(this));
		
	}

=======
	var gui;
	
	this.renderer;
	this.camera;
	this.scene;
	this.scenePointCloud;
	this.sceneBG;
	this.cameraBG;
	this.pointclouds = [];
	this.measuringTool;
	this.volumeTool;
	this.transformationTool;
	
	var skybox;
	var stats;
	var clock = new THREE.Clock();
	this.showSkybox = false;
	this.referenceFrame;
	
>>>>>>> 78577775
//------------------------------------------------------------------------------------
// Viewer API 
//------------------------------------------------------------------------------------
	
<<<<<<< HEAD
	addEventListener(type, callback){
		this.dispatcher.addEventListener(type, callback);
	}
	
	addPointCloud(path, callback){
=======
	this.addPointCloud = function(path, name, callback){
>>>>>>> 78577775
		callback = callback || function(){};
		var initPointcloud = function(pointcloud){
			
			if(!this.mapView){
				if(pointcloud.projection){
					this.mapView = new Potree.MapView(this);
					this.mapView.init(this);
				}
			}
		
			this.scene.pointclouds.push(pointcloud);
			this.scene.referenceFrame.add(pointcloud);
		
			var sg = pointcloud.boundingSphere.clone().applyMatrix4(pointcloud.matrixWorld);
			 
			this.scene.referenceFrame.updateMatrixWorld(true);
			
			if(sg.radius > 50*1000){
				this.camera.near = 10;
			}else if(sg.radius > 10*1000){
				this.camera.near = 2;
			}else if(sg.radius > 1000){
				this.camera.near = 1;
			}else if(sg.radius > 100){
				this.camera.near = 0.5;
			}else{
				this.camera.near = 0.1;
			}

			//if(this.scene.pointclouds.length === 1){
			//	this.scene.referenceFrame.position.sub(sg.center);
			//	this.scene.referenceFrame.updateMatrixWorld(true);
			//	var moveSpeed = sg.radius / 6;
			//	this.setMoveSpeed(moveSpeed);
			//}
			
			//this.flipYZ();
			
			this.zoomTo(pointcloud, 1);
			
			var hr = this.getHeightRange();
			if(hr.min === null || hr.max === null){
				var bbWorld = this.getBoundingBox();
				
				this.setHeightRange(bbWorld.min.y, bbWorld.max.y);
			}
			
			this.earthControls.pointclouds.push(pointcloud);	
			
			
			if(this.scene.pointclouds.length === 1){
				this.setNavigationMode("Orbit");
				this.flipYZ();
				this.zoomTo(pointcloud, 1);
			}
			
			this.dispatcher.dispatchEvent({"type": "pointcloud_loaded", "pointcloud": pointcloud});
			
<<<<<<< HEAD
			callback({type: "pointcloud_loaded", pointcloud: pointcloud});
		}.bind(this);
		this.dispatcher.addEventListener("pointcloud_loaded", this.pointCloudLoadedCallback);
=======
			
			scope.dispatchEvent({"type": "pointcloud_loaded", "pointcloud": pointcloud});
			
			callback({type: "pointcloud_loaded", pointcloud: pointcloud});
		};
		this.addEventListener("pointcloud_loaded", pointCloudLoadedCallback);
>>>>>>> 78577775
		
		// load pointcloud
		if(!path){
			
		}else if(path.indexOf("cloud.js") > 0){
			Potree.POCLoader.load(path, function(geometry){
				if(!geometry){
					callback({type: "loading_failed"});
				}else{
<<<<<<< HEAD
					let pointcloud = new Potree.PointCloudOctree(geometry);
=======
					pointcloud = new Potree.PointCloudOctree(geometry);
                    pointcloud.name = name;
>>>>>>> 78577775
					initPointcloud(pointcloud);				
				}
			}.bind(this));
		}else if(path.indexOf(".vpc") > 0){
			Potree.PointCloudArena4DGeometry.load(path, function(geometry){
				if(!geometry){
					callback({type: "loading_failed"});
				}else{
<<<<<<< HEAD
					let pointcloud = new Potree.PointCloudArena4D(geometry);
=======
					pointcloud = new Potree.PointCloudArena4D(geometry);
                    pointcloud.name = name;
>>>>>>> 78577775
					initPointcloud(pointcloud);
				}
			});
		}else{
			callback({"type": "loading_failed"});
		}
	};
	
	//toLocal(position){
	//	var scenePos = position.clone().applyMatrix4(this.scene.referenceFrame.matrixWorld);
	//		
	//	return scenePos;
	//};
	//
	//
	//toGeo(position){
	//	var inverse = new THREE.Matrix4().getInverse(this.scene.referenceFrame.matrixWorld);
	//	var geoPos = position.clone().applyMatrix4(inverse);
    //
	//	return geoPos;
	//};

	getMinNodeSize(){
		return this.minNodeSize;
	};
	
	setMinNodeSize(value){
		if(this.minNodeSize !== value){
			this.minNodeSize = value;
			this.dispatcher.dispatchEvent({"type": "minnodesize_changed", "viewer": this});
		}
	};
	
	setDescription(value){
		$('#potree_description')[0].innerHTML = value;
	};
	
	setNavigationMode(value){
		if(value === "Orbit"){
			this.useOrbitControls();
		}else if(value === "Flight"){
			this.useFPSControls();
		}else if(value === "Earth"){
			this.useEarthControls();
		}
		
	};
	
	setShowBoundingBox(value){
		if(this.showBoundingBox !== value){
			this.showBoundingBox = value;
			this.dispatcher.dispatchEvent({"type": "show_boundingbox_changed", "viewer": this});
		}
	};
	
	getShowBoundingBox(){
		return showBoundingBox;
	};
	
	setMoveSpeed(value){
		if(this.moveSpeed !== value){
			this.moveSpeed = value;
			this.fpControls.setMoveSpeed(value);
			this.geoControls.setMoveSpeed(value);
			this.dispatcher.dispatchEvent({"type": "move_speed_changed", "viewer": this, "speed": value});
		}
	};
	
	getMoveSpeed(){
		return this.fpControls.moveSpeed;
	};
	
	setShowSkybox(value){
		if(this.showSkybox !== value){
			this.showSkybox = value;
			this.dispatcher.dispatchEvent({"type": "show_skybox_changed", "viewer": this});
		}
	};
	
	getShowSkybox(){
		return this.showSkybox;
	};
	
	setHeightRange(min, max){
		if(this.heightMin !== min || this.heightMax !== max){
			this.heightMin = min || this.heightMin;
			this.heightMax = max || this.heightMax;
			this.dispatcher.dispatchEvent({"type": "height_range_changed", "viewer": this});
		}
	};
	
	getHeightRange(){
		return {min: this.heightMin, max: this.heightMax};
	};
	
	getElevationRange(){
		return getHeightRange();
	};
	
	setIntensityRange(min, max){
		if(this.intensityRange[0] !== min || this.intensityRange[1] !== max){
			this.intensityRange[0] = min || this.intensityRange[0];
			this.intensityRange[1] = max || this.intensityRange[1];
			this.dispatcher.dispatchEvent({"type": "intensity_range_changed", "viewer": this});
		}
	};
	
	getIntensityRange(){
		return this.intensityRange;
	};
	
	setIntensityGamma(value){
		if(this.intensityGamma !== value){
			this.intensityGamma = value;
			this.dispatcher.dispatchEvent({"type": "intensity_gamma_changed", "viewer": this});
		}
	};
	
	getIntensityGamma(){
		return this.intensityGamma;
	};
	
	setIntensityContrast(value){
		if(this.intensityContrast !== value){
			this.intensityContrast = value;
			this.dispatcher.dispatchEvent({"type": "intensity_contrast_changed", "viewer": this});
		}
	};
	
	getIntensityContrast(){
		return this.intensityContrast;
	};
	
	setIntensityBrightness(value){
		if(this.intensityBrightness !== value){
			this.intensityBrightness = value;
			this.dispatcher.dispatchEvent({"type": "intensity_brightness_changed", "viewer": this});
		}
	};
	
	getIntensityBrightness(){
		return this.intensityBrightness;
	};
	
	setRGBGamma(value){
		if(this.rgbGamma !== value){
			this.rgbGamma = value;
			this.dispatcher.dispatchEvent({"type": "rgb_gamma_changed", "viewer": this});
		}
	};
	
	getRGBGamma(){
		return this.rgbGamma;
	};
	
	setRGBContrast(value){
		if(this.rgbContrast !== value){
			this.rgbContrast = value;
			this.dispatcher.dispatchEvent({"type": "rgb_contrast_changed", "viewer": this});
		}
	};
	
	getRGBContrast(){
		return this.rgbContrast;
	};
	
	setRGBBrightness(value){
		if(this.rgbBrightness !== value){
			this.rgbBrightness = value;
			this.dispatcher.dispatchEvent({"type": "rgb_brightness_changed", "viewer": this});
		}
	};
	
	getRGBBrightness(){
		return this.rgbBrightness;
	};
	
	setMaterialTransition(t){
		if(this.materialTransition !== t){
			this.materialTransition = t;
			this.dispatcher.dispatchEvent({"type": "material_transition_changed", "viewer": this});
		}
	};
	
	getMaterialTransition(){
		return this.materialTransition;
	};
	
	setWeightRGB(w){
		if(this.weightRGB !== w){
			this.weightRGB = w;
			this.dispatcher.dispatchEvent({"type": "attribute_weights_changed", "viewer": this});
		}
	};
	
	getWeightRGB(){
		return this.weightRGB;
	};
	
	setWeightIntensity(w){
		if(this.weightIntensity !== w){
			this.weightIntensity = w;
			this.dispatcher.dispatchEvent({"type": "attribute_weights_changed", "viewer": this});
		}
	};
	
	getWeightIntensity(){
		return this.weightIntensity;
	};
	
	setWeightElevation(w){
		if(this.weightElevation !== w){
			this.weightElevation = w;
			this.dispatcher.dispatchEvent({"type": "attribute_weights_changed", "viewer": this});
		}
	};
	
	getWeightElevation(){
		return this.weightElevation;
	};
	
	setWeightClassification(w){
		if(this.weightClassification !== w){
			this.weightClassification = w;
			this.dispatcher.dispatchEvent({"type": "attribute_weights_changed", "viewer": this});
		}
	};
	
	getWeightClassification(){
		return this.weightClassification;
	};
	
	setWeightReturnNumber(w){
		if(this.weightReturnNumber !== w){
			this.weightReturnNumber = w;
			this.dispatcher.dispatchEvent({"type": "attribute_weights_changed", "viewer": this});
		}
	};
	
	getWeightReturnNumber(){
		return this.weightReturnNumber;
	};
	
	setWeightSourceID(w){
		if(this.weightSourceID !== w){
			this.weightSourceID = w;
			this.dispatcher.dispatchEvent({"type": "attribute_weights_changed", "viewer": this});
		}
	};
	
	getWeightSourceID(){
		return this.weightSourceID;
	};
	
	setIntensityMax(max){
		if(this.intensityMax !== max){
			this.intensityMax = max;
			this.dispatcher.dispatchEvent({"type": "intensity_max_changed", "viewer": this});
		}
	};
	
	getIntensityMax(){
		return this.intensityMax;
	};
	
	setFreeze(value){
		if(this.freeze != value){
			this.freeze = value;
			this.dispatcher.dispatchEvent({"type": "freeze_changed", "viewer": this});
		}
	};
	
	getFreeze(){
		return this.freeze;
	};
	
	setPointBudget(value){
		if(Potree.pointBudget != value){
			Potree.pointBudget = parseInt(value);
			this.dispatcher.dispatchEvent({"type": "point_budget_changed", "viewer": this});
		}
	};
	
	getPointBudget(){
		return Potree.pointBudget;
	};
	
	setClipMode(clipMode){
		if(this.clipMode != clipMode){
			this.clipMode = clipMode;
			this.dispatcher.dispatchEvent({"type": "clip_mode_changed", "viewer": this});
		}
	};
	
	getClipMode(){
		return this.clipMode;
	};
	
	setDEMCollisionsEnabled(value){
		if(this.useDEMCollisions !== value){
			this.useDEMCollisions = value;
			this.dispatcher.dispatchEvent({"type": "use_demcollisions_changed", "viewer": this});
		};
	};
	
	getDEMCollisionsEnabled(){
		return this.useDEMCollisions;
	};
	
	setEDLEnabled(value){
		if(this.useEDL != value){
			this.useEDL = value;
			this.dispatcher.dispatchEvent({"type": "use_edl_changed", "viewer": this});
		}
	};
	
	getEDLEnabled(){
		return this.useEDL;
	};
	
	setEDLRadius(value){
		if(this.edlRadius !== value){
			this.edlRadius = value;
			this.dispatcher.dispatchEvent({"type": "edl_radius_changed", "viewer": this});
		}
	};
	
	getEDLRadius(){
		return this.edlRadius;
	};
	
	setEDLStrength(value){
		if(this.edlStrength !== value){
			this.edlStrength = value;
			this.dispatcher.dispatchEvent({"type": "edl_strength_changed", "viewer": this});
		}
	};
	
	getEDLStrength(){
		return this.edlStrength;
	};
	
	setPointSize(value){
		if(this.pointSize !== value){
			this.pointSize = value;
			this.dispatcher.dispatchEvent({"type": "point_size_changed", "viewer": this});
		}
	};
	
	getPointSize(){
		return this.pointSize;
	};
	
	setMinPointSize(value){
		if(this.minPointSize !== value){
			this.minPointSize = value;
			this.dispatcher.dispatchEvent({"type": "min_point_size_changed", "viewer": this});
		}
	}
	
	getMinPointSize(){
		return this.minPointSize;
	}
	
	setMaxPointSize(value){
		if(this.maxPointSize !== value){
			this.maxPointSize = value;
			this.dispatcher.dispatchEvent({"type": "max_point_size_changed", "viewer": this});
		}
	}
	
	getMaxPointSize(){
		return this.maxPointSize;
	}
	
	setFOV(value){
		if(this.fov !== value){
			this.fov = value;
			this.dispatcher.dispatchEvent({"type": "fov_changed", "viewer": this});
		}
	};
	
	getFOV(){
		return this.fov;
	};
	
	setOpacity(value){
		if(this.opacity !== value){
			this.opacity = value;
			this.dispatcher.dispatchEvent({"type": "opacity_changed", "viewer": this});
		}
	};
	
	getOpacity(){
		return this.opacity;
	};

	setPointSizing(value){
		if(this.sizeType !== value){
			this.sizeType = value;
			if(value === "Fixed"){
				this.pointSizeType = Potree.PointSizeType.FIXED;
			}else if(value === "Attenuated"){
				this.pointSizeType = Potree.PointSizeType.ATTENUATED;
			}else if(value === "Adaptive"){
				this.pointSizeType = Potree.PointSizeType.ADAPTIVE;
			}
			
			this.dispatcher.dispatchEvent({"type": "point_sizing_changed", "viewer": this});
		}
	};
	
	getPointSizing(){
		return this.sizeType;
	};

	setQuality(value){
		var oldQuality = this.quality;
		if(value == "Interpolation" && !Potree.Features.SHADER_INTERPOLATION.isSupported()){
			this.quality = "Squares";
		}else if(value == "Splats" && !Potree.Features.SHADER_SPLATS.isSupported()){
			this.quality = "Squares";
		}else{
			this.quality = value;
		}
		
		if(oldQuality !== this.quality){
			this.dispatcher.dispatchEvent({"type": "quality_changed", "viewer": this});
		}
	};
	
	getQuality(){
		return this.quality;
	};
	
	disableAnnotations(){
		for(var i = 0; i < this.annotations.length; i++){
			var annotation = this.annotations[i];
			annotation.domElement.style.pointerEvents = "none";
		};
	};
	
	enableAnnotations(){
		for(var i = 0; i < this.annotations.length; i++){
			var annotation = this.annotations[i];
			annotation.domElement.style.pointerEvents = "auto";
		};
	};
	
	setClassificationVisibility(key, value){
		var changed = false;
		for(var i = 0; i < this.scene.pointclouds.length; i++){
			var pointcloud = this.scene.pointclouds[i];
			var newClass = pointcloud.material.classification;
			var oldValue = newClass[key].w;
			newClass[key].w = value ? 1 : 0;
			
			if(oldValue !== newClass[key].w){
				changed = true;
			}
			
			pointcloud.material.classification = newClass;
		}
		
		if(changed){
			this.dispatcher.dispatchEvent({"type": "classification_visibility_changed", "viewer": this});
		}
	};

	setMaterial(value){
		if(this.pointColorType !== this.toMaterialID(value)){
			this.pointColorType = this.toMaterialID(value);
			
			this.dispatcher.dispatchEvent({"type": "material_changed", "viewer": this});
		}
	};
	
	setMaterialID(value){
		if(this.pointColorType !== value){
			this.pointColorType = value;
			
			this.dispatcher.dispatchEvent({"type": "material_changed", "viewer": this});
		}
	}
	
	getMaterial(){
		return this.pointColorType;
	};
	
	getMaterialName(){
		return this.toMaterialName(this.pointColorType);
	};
	
	toMaterialID(materialName){
		if(materialName === "RGB"){
			return Potree.PointColorType.RGB;
		}else if(materialName === "Color"){
			return Potree.PointColorType.COLOR;
		}else if(materialName === "Elevation"){
			return Potree.PointColorType.HEIGHT;
		}else if(materialName === "Intensity"){
			return Potree.PointColorType.INTENSITY;
		}else if(materialName === "Intensity Gradient"){
			return Potree.PointColorType.INTENSITY_GRADIENT;
		}else if(materialName === "Classification"){
			return Potree.PointColorType.CLASSIFICATION;
		}else if(materialName === "Return Number"){
			return Potree.PointColorType.RETURN_NUMBER;
		}else if(materialName === "Source"){
			return Potree.PointColorType.SOURCE;
		}else if(materialName === "Level of Detail"){
			return Potree.PointColorType.LOD;
		}else if(materialName === "Point Index"){
			return Potree.PointColorType.POINT_INDEX;
		}else if(materialName === "Normal"){
			return Potree.PointColorType.NORMAL;
		}else if(materialName === "Phong"){
			return Potree.PointColorType.PHONG;
		}else if(materialName === "RGB and Elevation"){
			return Potree.PointColorType.RGB_HEIGHT;
		}else if(materialName === "Composite"){
			return Potree.PointColorType.COMPOSITE;
		}
	};
	
	toMaterialName(materialID){
		if(materialID === Potree.PointColorType.RGB){
			return "RGB";
		}else if(materialID === Potree.PointColorType.COLOR){
			return "Color";
		}else if(materialID === Potree.PointColorType.HEIGHT){
			return "Elevation";
		}else if(materialID === Potree.PointColorType.INTENSITY){
			return "Intensity";
		}else if(materialID === Potree.PointColorType.INTENSITY_GRADIENT){
			return "Intensity Gradient";
		}else if(materialID === Potree.PointColorType.CLASSIFICATION){
			return "Classification";
		}else if(materialID === Potree.PointColorType.RETURN_NUMBER){
			return "Return Number";
		}else if(materialID === Potree.PointColorType.SOURCE){
			return "Source";
		}else if(materialID === Potree.PointColorType.LOD){
			return "Level of Detail";
		}else if(materialID === Potree.PointColorType.POINT_INDEX){
			return "Point Index";
		}else if(materialID === Potree.PointColorType.NORMAL){
			return "Normal";
		}else if(materialID === Potree.PointColorType.PHONG){
			return "Phong";
		}else if(materialID === Potree.PointColorType.RGB_HEIGHT){
			return "RGB and Elevation";
		}else if(materialID === Potree.PointColorType.COMPOSITE){
			return "Composite";
		}
	};
	
	zoomTo(node, factor){
		this.camera.zoomTo(node, factor);
		
		var bs;
		if(node.boundingSphere){
			bs = node.boundingSphere;
		}else if(node.geometry && node.geometry.boundingSphere){
			bs = node.geometry.boundingSphere;
		}else{
			bs = node.boundingBox.getBoundingSphere();
		}
		
		bs = bs.clone().applyMatrix4(node.matrixWorld); 
		
		this.orbitControls.target.copy(bs.center);
		
		this.dispatcher.dispatchEvent({"type": "zoom_to", "viewer": this});
	};
	
	showAbout(){
		$(function() {
			$( "#about-panel" ).dialog();
		});
	};
	
	getBoundingBox(pointclouds){
		pointclouds = pointclouds || this.scene.pointclouds;
		
		var box = new THREE.Box3();
		
		this.scene.scenePointCloud.updateMatrixWorld(true);
		this.scene.referenceFrame.updateMatrixWorld(true);
		
		for(var i = 0; i < this.scene.pointclouds.length; i++){
			var pointcloud = this.scene.pointclouds[i];
			
			pointcloud.updateMatrixWorld(true);
			
			var boxWorld = Potree.utils.computeTransformedBoundingBox(pointcloud.boundingBox, pointcloud.matrixWorld)
			box.union(boxWorld);
		}
		
		return box;
	};
	
	getBoundingBoxGeo(pointclouds){
		pointclouds = pointclouds || this.scene.pointclouds;
		
		var box = new THREE.Box3();
		
		this.scene.scenePointCloud.updateMatrixWorld(true);
		this.scene.referenceFrame.updateMatrixWorld(true);
		
		for(var i = 0; i < this.scene.pointclouds.length; i++){
			var pointcloud = this.scene.pointclouds[i];
			
			pointcloud.updateMatrixWorld(true);
			
			var boxWorld = Potree.utils.computeTransformedBoundingBox(pointcloud.boundingBox, pointcloud.matrix)
			box.union(boxWorld);
		}
		
		return box;
	};
	
	fitToScreen(){
		var box = this.getBoundingBox(this.scene.pointclouds);
		
		if(this.transformationTool.targets.length > 0){
			box = this.transformationTool.getBoundingBox();
		}
		
		var node = new THREE.Object3D();
		node.boundingBox = box;
		
		//this.camera.zoomTo(node, 1);
		this.zoomTo(node, 1);
	};
	
	setTopView(){
		var box = this.getBoundingBox(this.scene.pointclouds);
		
		if(this.transformationTool.targets.length > 0){
			box = this.transformationTool.getBoundingBox();
		}
		
		var node = new THREE.Object3D();
		node.boundingBox = box;
		
		this.camera.position.set(0, 1, 0);
		this.camera.rotation.set(-Math.PI / 2, 0, 0);
		this.camera.zoomTo(node, 1);
	};
	
	setFrontView(){
		var box = this.getBoundingBox(this.scene.pointclouds);
		
		if(this.transformationTool.targets.length > 0){
			box = this.transformationTool.getBoundingBox();
		}
		
		var node = new THREE.Object3D();
		node.boundingBox = box;
		
		this.camera.position.set(0, 0, 1);
		this.camera.rotation.set(0, 0, 0);
		this.camera.zoomTo(node, 1);
	};
	
	setLeftView(){
		var box = this.getBoundingBox(this.scene.pointclouds);
		
		if(this.transformationTool.targets.length > 0){
			box = this.transformationTool.getBoundingBox();
		}
		
		var node = new THREE.Object3D();
		node.boundingBox = box;
		
		this.camera.position.set(-1, 0, 0);
		this.camera.rotation.set(0, -Math.PI / 2, 0);
		this.camera.zoomTo(node, 1);
	};
	
	setRightView(){
		var box = this.getBoundingBox(this.scene.pointclouds);
		
		if(this.transformationTool.targets.length > 0){
			box = this.transformationTool.getBoundingBox();
		}
		
		var node = new THREE.Object3D();
		node.boundingBox = box;
		
		this.camera.position.set(1, 0, 0);
		this.camera.rotation.set(0, Math.PI / 2, 0);
		this.camera.zoomTo(node, 1);
	};
	
	flipYZ(){
		this.isFlipYZ = !this.isFlipYZ;
		
		if(this.isFlipYZ){
			this.scene.referenceFrame.matrix.copy(new THREE.Matrix4().set(
				1,0,0,0,
				0,0,1,0,
				0,-1,0,0,
				0,0,0,1
			));
		}else{
			this.scene.referenceFrame.matrix.copy(new THREE.Matrix4().set(
				1,0,0,0,
				0,1,0,0,
				0,0,1,0,
				0,0,0,1
			));
		}
		
		this.scene.referenceFrame.updateMatrixWorld(true);
		var box = this.getBoundingBox();
		//this.scene.referenceFrame.position.copy(box.getCenter()).multiplyScalar(-1);
		//this.scene.referenceFrame.position.y = -box.min.y;
		this.scene.referenceFrame.updateMatrixWorld(true);
		
		this.updateHeightRange();
		
		
		//this.isFlipYZ = !this.isFlipYZ;
		//
		//this.scene.referenceFrame.matrix.copy(new THREE.Matrix4());
		//if(this.isFlipYZ){
		//	this.scene.referenceFrame.applyMatrix(new THREE.Matrix4().set(
		//		1,0,0,0,
		//		0,0,1,0,
		//		0,-1,0,0,
		//		0,0,0,1
		//	));
		//	
		//}else{
		//	this.scene.referenceFrame.applyMatrix(new THREE.Matrix4().set(
		//		1,0,0,0,
		//		0,1,0,0,
		//		0,0,1,0,
		//		0,0,0,1
		//	));
		//}
		//
		//this.scene.referenceFrame.updateMatrixWorld(true);
		//var box = this.getBoundingBox();
		//this.scene.referenceFrame.position.copy(box.getCenter()).multiplyScalar(-1);
		//this.scene.referenceFrame.position.y = -box.min.y;
		//this.scene.referenceFrame.updateMatrixWorld(true);
		//
		//this.updateHeightRange();
	}
	
	updateHeightRange(){
		var bbWorld = this.getBoundingBox();
		this.setHeightRange(bbWorld.min.y, bbWorld.max.y);
	};
	
	useEarthControls(){
		if(this.controls){
			this.controls.enabled = false;
		}		

		this.controls = this.earthControls;
		this.controls.enabled = true;
	}
	
	useGeoControls(){
		if(this.controls){
			this.controls.enabled = false;
		}

		this.controls = this.geoControls;
		this.controls.enabled = true;
		
		//this.controls.moveSpeed = this.scene.pointclouds[0].boundingSphere.radius / 6;
	}

	useFPSControls(){
		if(this.controls){
			this.controls.enabled = false;
		}

		this.controls = this.fpControls;
		this.controls.enabled = true;
		
		//this.controls.moveSpeed = this.scene.pointclouds[0].boundingSphere.radius / 6;
	}

	useOrbitControls(){
		if(this.controls){
			this.controls.enabled = false;
		}
		
		this.controls = this.orbitControls;
		this.controls.enabled = true;
		
		if(this.scene.pointclouds.length > 0){
			this.controls.target.copy(this.scene.pointclouds[0].boundingSphere.center.clone().applyMatrix4(this.scene.pointclouds[0].matrixWorld));
		}
	};
	
	addAnnotation(position, args){
		var cameraPosition = args.cameraPosition;
		var cameraTarget = args.cameraTarget || position;
		var description = args.description || null;
		var title = args.title || null;
		var actions = args.actions || null;
		
		var annotation = new Potree.Annotation(this, {
			"position": position,
			"cameraPosition": cameraPosition,
			"cameraTarget": cameraTarget,
			"title": title,
			"description": description,
			"actions": actions
		});
		
		this.annotations.push(annotation);
		this.renderArea.appendChild(annotation.domElement);
		
		this.dispatcher.dispatchEvent({"type": "annotation_added", "viewer": this});
		
		return annotation;
	}
	
	getAnnotations(){
		return this.annotations;
	};
	
	loadSettingsFromURL(){
		if(Potree.utils.getParameterByName("pointSize")){
			this.setPointSize(parseFloat(Potree.utils.getParameterByName("pointSize")));
		}
		
		if(Potree.utils.getParameterByName("FOV")){
			this.setFOV(parseFloat(Potree.utils.getParameterByName("FOV")));
		}
		
		if(Potree.utils.getParameterByName("opacity")){
			this.setOpacity(parseFloat(Potree.utils.getParameterByName("opacity")));
		}
		
		if(Potree.utils.getParameterByName("edlEnabled")){
			var enabled = Potree.utils.getParameterByName("edlEnabled") === "true";
			this.setEDLEnabled(enabled);
		}
		
		if(Potree.utils.getParameterByName("edlRadius")){
			this.setEDLRadius(parseFloat(Potree.utils.getParameterByName("edlRadius")));
		}
		
		if(Potree.utils.getParameterByName("edlStrength")){
			this.setEDLStrength(parseFloat(Potree.utils.getParameterByName("edlStrength")));
		}
		
		if(Potree.utils.getParameterByName("clipMode")){
			var clipMode = Potree.utils.getParameterByName("clipMode");
			if(clipMode === "HIGHLIGHT_INSIDE"){
				this.setClipMode(Potree.ClipMode.HIGHLIGHT_INSIDE);
			}else if(clipMode === "CLIP_OUTSIDE"){
				this.setClipMode(Potree.ClipMode.CLIP_OUTSIDE);
			}else if(clipMode === "DISABLED"){
				this.setClipMode(Potree.ClipMode.DISABLED);
			}
		}
		
		if(Potree.utils.getParameterByName("pointBudget")){
			this.setPointBudget(parseFloat(Potree.utils.getParameterByName("pointBudget")));
		}
		
		if(Potree.utils.getParameterByName("showBoundingBox")){
			var enabled = Potree.utils.getParameterByName("showBoundingBox") === "true";
			if(enabled){
				this.setShowBoundingBox(true);
			}else{
				this.setShowBoundingBox(false);
			}
		}
		
		if(Potree.utils.getParameterByName("material")){
			var material = Potree.utils.getParameterByName("material");
			this.setMaterial(material);
		}
		
		if(Potree.utils.getParameterByName("pointSizing")){
			var sizing = Potree.utils.getParameterByName("pointSizing");
			this.setPointSizing(sizing);
		}
		
		if(Potree.utils.getParameterByName("quality")){
			var quality = Potree.utils.getParameterByName("quality");
			this.setQuality(quality);
		}
	};
	
	
	
	
	
	
	
	
	
	
	
//------------------------------------------------------------------------------------
// Viewer Internals 
//------------------------------------------------------------------------------------

	toggleSidebar(){
		
		var renderArea = $('#potree_render_area');
		var sidebar = $('#potree_sidebar_container');
		var isVisible = renderArea.css("left") !== "0px";
		
		if(isVisible){
			renderArea.css("left", "0px");
		}else{
			renderArea.css("left", "300px");
		}
	};
	
	toggleMap(){
		var map = $('#potree_map');
		map.toggle(100);
		
	};

	loadGUI(){
		var sidebarContainer = $('#potree_sidebar_container');
		sidebarContainer.load(new URL(Potree.scriptPath + "/sidebar.html").href);
		sidebarContainer.css("width", "300px");
		sidebarContainer.css("height", "100%");
		
		var imgMenuToggle = document.createElement("img");
		imgMenuToggle.src = new URL(Potree.resourcePath + "/icons/menu_button.svg").href;
		imgMenuToggle.onclick = this.toggleSidebar;
		imgMenuToggle.classList.add("potree_menu_toggle");
		
		var imgMapToggle = document.createElement("img");
		imgMapToggle.src = new URL(Potree.resourcePath + "/icons/map_icon.png").href;
		imgMapToggle.style.display = "none";
		imgMapToggle.onclick = this.toggleMap;
		imgMapToggle.id = "potree_map_toggle";
		
		viewer.renderArea.insertBefore(imgMapToggle, viewer.renderArea.children[0]);
		viewer.renderArea.insertBefore(imgMenuToggle, viewer.renderArea.children[0]);
		
		
		var elProfile = $('<div>').load(new URL(Potree.scriptPath + "/profile.html").href, function(){
			$('#potree_render_area').append(elProfile.children());
			this._2dprofile = new Potree.Viewer.Profile(this, document.getElementById("profile_draw_container"));
		}.bind(this));
		
        i18n.init({ 
            lng: 'en',
            resGetPath: '../resources/lang/__lng__/__ns__.json',
            preload: ['en', 'fr', 'de'],
            getAsync: true,
            debug: true
            }, function(t) { 
            // Start translation once everything is loaded
            $("body").i18n();
        });
	}
    
    setLanguage(lang){
        i18n.setLng(lang);
        $("body").i18n();
    }

	createControls(){
		
		var demCollisionHandler =  function(event){
			
			if(!this.useDEMCollisions){
				return
			}
			
			var demHeight = null;
			
			for(var i = 0; i < this.scene.pointclouds.length; i++){
				var pointcloud = this.scene.pointclouds[i];
				pointcloud.generateDEM = true;
				
				var height = pointcloud.getDEMHeight(event.newPosition);
				
				if(demHeight){
					demHeight = Math.max(demHeight, height);
				}else{
					demHeight = height;
				}
			}
			
			if(event.newPosition.y < demHeight){
				event.objections++;
				var counterProposal = event.newPosition.clone();
				counterProposal.y = demHeight;
				event.counterProposals.push(counterProposal);
			}
		};
		
		{ // create FIRST PERSON CONTROLS
			this.fpControls = new THREE.FirstPersonControls(this.camera, this.renderer.domElement);
			this.fpControls.enabled = false;
			this.fpControls.addEventListener("start", this.disableAnnotations.bind(this));
			this.fpControls.addEventListener("end", this.enableAnnotations.bind(this));
			this.fpControls.addEventListener("proposeTransform", demCollisionHandler.bind(this));
			this.fpControls.addEventListener("move_speed_changed", function(event){
				this.setMoveSpeed(this.fpControls.moveSpeed);
			}.bind(this));
		}
		
		{ // create GEO CONTROLS
			this.geoControls = new Potree.GeoControls(this.camera, this.renderer.domElement);
			this.geoControls.enabled = false;
			this.geoControls.addEventListener("start", this.disableAnnotations.bind(this));
			this.geoControls.addEventListener("end", this.enableAnnotations.bind(this));
			this.geoControls.addEventListener("proposeTransform", demCollisionHandler.bind(this));
			this.geoControls.addEventListener("move_speed_changed", function(event){
				this.setMoveSpeed(this.geoControls.moveSpeed);
			}.bind(this));
		}
	
		{ // create ORBIT CONTROLS
			this.orbitControls = new Potree.OrbitControls(this.camera, this.renderer.domElement);
			this.orbitControls.enabled = false;
			this.orbitControls.addEventListener("start", this.disableAnnotations.bind(this));
			this.orbitControls.addEventListener("end", this.enableAnnotations.bind(this));
			this.orbitControls.addEventListener("proposeTransform", demCollisionHandler.bind(this));
			this.renderArea.addEventListener("dblclick", function(event){
				if(this.scene.pointclouds.length === 0){
					return;
				}
				
				event.preventDefault();
			
				var rect = this.renderArea.getBoundingClientRect();
				
				var mouse =  {
					x: ( (event.clientX - rect.left) / this.renderArea.clientWidth ) * 2 - 1,
					y: - ( (event.clientY - rect.top) / this.renderArea.clientHeight ) * 2 + 1
				};
				
				var pointcloud = null;
				var distance = Number.POSITIVE_INFINITY;
				var I = null;
				
				for(var i = 0; i < this.scene.pointclouds.length; i++){
					let intersection = getMousePointCloudIntersection(mouse, this.camera, this.renderer, [this.scene.pointclouds[i]]);
					if(!intersection){
						continue;
					}
					
					var tDist = this.camera.position.distanceTo(intersection);
					if(tDist < distance){
						pointcloud = this.scene.pointclouds[i];
						distance = tDist;
						I = intersection;
					}
				}
				
				if(I != null){
				
					var targetRadius = 0;
					if(!this.jumpDistance){
						var camTargetDistance = this.camera.position.distanceTo(this.orbitControls.target);
					
						var vector = new THREE.Vector3( mouse.x, mouse.y, 0.5 );
						vector.unproject(this.camera);

						var direction = vector.sub(this.camera.position).normalize();
						var ray = new THREE.Ray(this.camera.position, direction);
						
						var nodes = pointcloud.nodesOnRay(pointcloud.visibleNodes, ray);
						var lastNode = nodes[nodes.length - 1];
						var radius = lastNode.getBoundingSphere().radius;
						var targetRadius = Math.min(camTargetDistance, radius);
						var targetRadius = Math.max(this.minimumJumpDistance, targetRadius);
					}else{
						targetRadius = this.jumpDistance;
					}
					
					var d = this.camera.getWorldDirection().multiplyScalar(-1);
					var cameraTargetPosition = new THREE.Vector3().addVectors(I, d.multiplyScalar(targetRadius));
					var controlsTargetPosition = I;
					
					var animationDuration = 600;
					
					var easing = TWEEN.Easing.Quartic.Out;
					
					this.controls.enabled = false;
					
					// animate position
					var tween = new TWEEN.Tween(this.camera.position).to(cameraTargetPosition, animationDuration);
					tween.easing(easing);
					tween.start();
					
					// animate target
					var tween = new TWEEN.Tween(this.orbitControls.target).to(I, animationDuration);
					tween.easing(easing);
					tween.onComplete(function(){
						this.controls.enabled = true;
						this.fpControls.moveSpeed = radius / 2;
						this.geoControls.moveSpeed = radius / 2;
					}.bind(this));
					tween.start();
				}
			}.bind(this));
		}
		
		{ // create EARTH CONTROLS
			this.earthControls = new THREE.EarthControls(this.camera, this.renderer, this.scene.scenePointCloud);
			this.earthControls.enabled = false;
			this.earthControls.addEventListener("start", this.disableAnnotations.bind(this));
			this.earthControls.addEventListener("end", this.enableAnnotations.bind(this));
			this.earthControls.addEventListener("proposeTransform", demCollisionHandler.bind(this));
		}
	};
	
	
	initThree(){
		let width = this.renderArea.clientWidth;
		let height = this.renderArea.clientHeight;
		let aspect = width / height;
		let near = 0.1;
		let far = 1000*1000;
		
		this.camera = new THREE.PerspectiveCamera(this.fov, aspect, near, far);
		this.cameraBG = new THREE.Camera();
		this.camera.rotation.order = 'ZYX';
		
		

<<<<<<< HEAD
		this.renderer = new THREE.WebGLRenderer();
		this.renderer.setSize(width, height);
		this.renderer.autoClear = false;
		this.renderArea.appendChild(this.renderer.domElement);
		this.renderer.domElement.tabIndex = "2222";
		this.renderer.domElement.addEventListener("mousedown", 
			function(){this.renderer.domElement.focus();}.bind(this));
		
		this.skybox = Potree.utils.loadSkybox(new URL(Potree.resourcePath + "/textures/skybox/").href);
=======
		scope.renderer = new THREE.WebGLRenderer();
		scope.renderer.setSize(width, height);
		scope.renderer.autoClear = false;
		scope.renderArea.appendChild(scope.renderer.domElement);
		scope.renderer.domElement.tabIndex = "2222";
		scope.renderer.domElement.addEventListener("mousedown", function(){scope.renderer.domElement.focus();});

		skybox = Potree.utils.loadSkybox(new URL(Potree.resourcePath + "/textures/skybox/").href);
>>>>>>> 78577775

		// camera and controls
		this.camera.position.set(-304, 372, 318);
		this.camera.rotation.y = -Math.PI / 4;
		this.camera.rotation.x = -Math.PI / 6;
		
		this.createControls();
		
		// enable frag_depth extension for the interpolation shader, if available
<<<<<<< HEAD
		this.renderer.context.getExtension("EXT_frag_depth");
		
		let grid = Potree.utils.createGrid(5, 5, 2);
		this.scene.scene.add(grid);
=======
		scope.renderer.context.getExtension("EXT_frag_depth");
		
		var grid = Potree.utils.createGrid(5, 5, 2);
		scope.scene.add(grid);
		
		scope.measuringTool = new Potree.MeasuringTool(scope.scenePointCloud, scope.camera, scope.renderer, scope.toGeo);
		scope.profileTool = new Potree.ProfileTool(scope.scenePointCloud, scope.camera, scope.renderer);
		scope.transformationTool = new Potree.TransformationTool(scope.scenePointCloud, scope.camera, scope.renderer);
		scope.volumeTool = new Potree.VolumeTool(scope.scenePointCloud, scope.camera, scope.renderer, scope.transformationTool);
		
		scope.profileTool.addEventListener("profile_added", function(profileEvent){
		
			//var poSelect = document.getElementById("profile_selection");
			//var po = document.createElement("option");
			//po.innerHTML = "profile " + scope.profileTool.profiles.length;
			//poSelect.appendChild(po);
			
		
			var profileButton = document.createElement("button");
			profileButton.type = "button";
			profileButton.classList.add("btn");
			profileButton.classList.add("btn-primary");
			profileButton.id = "btn_rofile_" + scope.profileTool.profiles.length;
			//profileButton.style.width = "100%";
			profileButton.value = "profile " + scope.profileTool.profiles.length;
			profileButton.innerHTML = "profile " + scope.profileTool.profiles.length;
			
			//type="button" class="btn btn-primary"
			
			profileButton.onclick = function(clickEvent){
				scope.profileTool.draw(
					profileEvent.profile, 
					$("#profile_draw_container")[0], 
					scope.toGeo);
				profileEvent.profile.addEventListener("marker_moved", function(){
					scope.profileTool.draw(
					profileEvent.profile, 
					$("#profile_draw_container")[0], 
					scope.toGeo);
				});
				profileEvent.profile.addEventListener("width_changed", function(){
					scope.profileTool.draw(
					profileEvent.profile, 
					$("#profile_draw_container")[0], 
					scope.toGeo);
				});
			};

		});
>>>>>>> 78577775
		
		this.measuringTool = new Potree.MeasuringTool(this.scene.scenePointCloud, this.camera, this.renderer);
		this.profileTool = new Potree.ProfileTool(this.scene.scenePointCloud, this.camera, this.renderer);
		this.transformationTool = new Potree.TransformationTool(this.scene.scenePointCloud, this.camera, this.renderer);
		this.volumeTool = new Potree.VolumeTool(this.scene.scenePointCloud, this.camera, this.renderer, this.transformationTool);
		
		// background
		// var texture = THREE.ImageUtils.loadTexture( Potree.resourcePath + '/textures/background.gif' );
		var texture = Potree.utils.createBackgroundTexture(512, 512);
		
		texture.minFilter = texture.magFilter = THREE.NearestFilter;
		texture.minFilter = texture.magFilter = THREE.LinearFilter;
		
		var bg = new THREE.Mesh(
			new THREE.PlaneBufferGeometry(2, 2, 0),
			new THREE.MeshBasicMaterial({
				map: texture
			})
		);
		bg.material.depthTest = false;
		bg.material.depthWrite = false;
		this.scene.sceneBG.add(bg);			
		
		let onKeyDown = function(event){
			//console.log(event.keyCode);
			
			if(event.keyCode === 69){
				// e pressed
				this.transformationTool.translate();
			}else if(event.keyCode === 82){
				// r pressed
				this.transformationTool.scale();
			}else if(event.keyCode === 84){
				// t pressed
				this.transformationTool.rotate();
			}
		}.bind(this);
		
		window.addEventListener( 'keydown', onKeyDown, false );
		
		this.directionalLight = new THREE.DirectionalLight( 0xffffff, 0.5 );
		this.directionalLight.position.set( 10, 10, 10 );
		this.directionalLight.lookAt( new THREE.Vector3(0, 0, 0));
		this.scene.scenePointCloud.add( this.directionalLight );
		
		var light = new THREE.AmbientLight( 0x555555 ); // soft white light
		this.scene.scenePointCloud.add( light );
		
	}

<<<<<<< HEAD
	update(delta, timestamp){
=======
	function onKeyDown(event){
		
		if(event.keyCode === 69){
			// e pressed
			
			scope.transformationTool.translate();
		}else if(event.keyCode === 82){
			// r pressed
			
			scope.transformationTool.scale();
		}else if(event.keyCode === 84){
			// r pressed
			
			scope.transformationTool.rotate();
		}
	};

	this.update = function(delta, timestamp){
>>>>>>> 78577775
		Potree.pointLoadLimit = Potree.pointBudget * 2;
		
		this.directionalLight.position.copy(this.camera.position);
		this.directionalLight.lookAt(new THREE.Vector3().addVectors(this.camera.position, this.camera.getWorldDirection()));
		
		var visibleNodes = 0;
		var visiblePoints = 0;
		var progress = 0;
		
		for(var i = 0; i < this.scene.pointclouds.length; i++){
			var pointcloud = this.scene.pointclouds[i];
			var bbWorld = Potree.utils.computeTransformedBoundingBox(pointcloud.boundingBox, pointcloud.matrixWorld);
				
			if(!this.intensityMax){
				var root = pointcloud.pcoGeometry.root;
				if(root != null && root.loaded){
					var attributes = pointcloud.pcoGeometry.root.geometry.attributes;
					if(attributes.intensity){
						var array = attributes.intensity.array;
						
						// chose max value from the 0.75 percentile
						var ordered = [];
						for(var j = 0; j < array.length; j++){
							ordered.push(array[j]);
						}
						ordered.sort();
						var capIndex = parseInt((ordered.length - 1) * 0.75);
						var cap = ordered[capIndex];
						
						if(cap <= 1){
							this.intensityMax = 1;
						}else if(cap <= 256){
							this.intensityMax = 255;
						}else{
							this.intensityMax = cap;
						}
					}
				}
			}
			
			//if(this.heightMin === null){
			//	this.setHeightRange(bbWorld.min.y, bbWorld.max.y);
			//}
				
			pointcloud.material.clipMode = this.clipMode;
			pointcloud.material.heightMin = this.heightMin;
			pointcloud.material.heightMax = this.heightMax;
			//pointcloud.material.intensityMin = 0;
			//pointcloud.material.intensityMax = this.intensityMax;
			pointcloud.material.uniforms.intensityRange.value = this.getIntensityRange();
			pointcloud.material.uniforms.intensityGamma.value = this.getIntensityGamma();
			pointcloud.material.uniforms.intensityContrast.value = this.getIntensityContrast();
			pointcloud.material.uniforms.intensityBrightness.value = this.getIntensityBrightness();
			pointcloud.material.uniforms.rgbGamma.value = this.getRGBGamma();
			pointcloud.material.uniforms.rgbContrast.value = this.getRGBContrast();
			pointcloud.material.uniforms.rgbBrightness.value = this.getRGBBrightness();
			pointcloud.showBoundingBox = this.showBoundingBox;
			pointcloud.generateDEM = this.useDEMCollisions;
			pointcloud.minimumNodePixelSize = this.minNodeSize;
			pointcloud.material.uniforms.transition.value = this.materialTransition;
			
			pointcloud.material.uniforms.wRGB.value = this.getWeightRGB();
			pointcloud.material.uniforms.wIntensity.value = this.getWeightIntensity();
			pointcloud.material.uniforms.wElevation.value = this.getWeightElevation();
			pointcloud.material.uniforms.wClassification.value = this.getWeightClassification();
			pointcloud.material.uniforms.wReturnNumber.value = this.getWeightReturnNumber();
			pointcloud.material.uniforms.wSourceID.value = this.getWeightSourceID();
			
			//if(!this.freeze){
			//	pointcloud.update(this.camera, this.renderer);
			//}
			
			visibleNodes += pointcloud.numVisibleNodes;
			visiblePoints += pointcloud.numVisiblePoints;
			
			progress += pointcloud.progress;
		}
		
		if(!this.freeze){
			var result = Potree.updatePointClouds(this.scene.pointclouds, this.camera, this.renderer);
			visibleNodes = result.visibleNodes.length;
			visiblePoints = result.numVisiblePoints;
		}
		
		
		//if(stats && this.showStats){
		//	document.getElementById("lblNumVisibleNodes").style.display = "";
		//	document.getElementById("lblNumVisiblePoints").style.display = "";
		//	stats.domElement.style.display = "";
		//
		//	stats.update();
		//
		//	document.getElementById("lblNumVisibleNodes").innerHTML = "visible nodes: " + visibleNodes;
		//	document.getElementById("lblNumVisiblePoints").innerHTML = "visible points: " + Potree.utils.addCommas(visiblePoints);
		//}else if(stats){
		//	document.getElementById("lblNumVisibleNodes").style.display = "none";
		//	document.getElementById("lblNumVisiblePoints").style.display = "none";
		//	stats.domElement.style.display = "none";
		//}
		
		this.camera.fov = this.fov;
		
		if(this.controls){
			this.controls.update(delta);
		}

		// update progress bar
		if(this.scene.pointclouds.length > 0){
			this.progressBar.progress = progress / this.scene.pointclouds.length;
			
			var message;
			if(progress === 0){
				message = "loading";
			}else{
				message = "loading: " + parseInt(progress*100 / this.scene.pointclouds.length) + "%";
			}
			this.progressBar.message = message;
			
			if(progress >= 0.999){
				this.progressBar.hide();
			}else if(progress < 1){
				this.progressBar.show();
			}
		}
		
		this.volumeTool.update();
		this.transformationTool.update();
		this.profileTool.update();
		
		
		var clipBoxes = [];
		
		for(var i = 0; i < this.profileTool.profiles.length; i++){
			var profile = this.profileTool.profiles[i];
			
			for(var j = 0; j < profile.boxes.length; j++){
				var box = profile.boxes[j];
				box.updateMatrixWorld();
				var boxInverse = new THREE.Matrix4().getInverse(box.matrixWorld);
				var boxPosition = box.getWorldPosition();
				clipBoxes.push({inverse: boxInverse, position: boxPosition});
			}
		}
		
		for(var i = 0; i < this.volumeTool.volumes.length; i++){
			var volume = this.volumeTool.volumes[i];
			
			if(volume.clip){
				volume.updateMatrixWorld();
				var boxInverse = new THREE.Matrix4().getInverse(volume.matrixWorld);
				var boxPosition = volume.getWorldPosition();
				//clipBoxes.push(boxInverse);
				clipBoxes.push({inverse: boxInverse, position: boxPosition});
			}
		}
		
		
		for(var i = 0; i < this.scene.pointclouds.length; i++){
			this.scene.pointclouds[i].material.setClipBoxes(clipBoxes);
		}
		
		{// update annotations
			var distances = [];
			for(var i = 0; i < this.annotations.length; i++){
				var ann = this.annotations[i];
				var screenPos = ann.position.clone().project(this.camera);
				
				screenPos.x = this.renderArea.clientWidth * (screenPos.x + 1) / 2;
				screenPos.y = this.renderArea.clientHeight * (1 - (screenPos.y + 1) / 2);
				
				ann.domElement.style.left = Math.floor(screenPos.x - ann.domElement.clientWidth / 2) + "px";
				ann.domElement.style.top = Math.floor(screenPos.y) + "px";
				
				//ann.domDescription.style.left = screenPos.x - ann.domDescription.clientWidth / 2 + 10;
				//ann.domDescription.style.top = screenPos.y + 30;

				distances.push({annotation: ann, distance: screenPos.z});
				
				if(-1 > screenPos.z || screenPos.z > 1){
					ann.domElement.style.display = "none";
				}else{
					ann.domElement.style.display = "initial";
				}
			}
			distances.sort(function(a,b){return b.distance - a.distance});
			for(var i = 0; i < distances.length; i++){
				var ann = distances[i].annotation;
				ann.domElement.style.zIndex = "" + i;
				if(ann.descriptionVisible){
					ann.domElement.style.zIndex += 100;
				}
			}
		}
		
		if(this.showDebugInfos){
			this.infos.set("camera.position", "camera.position: " + 
				this.camera.position.x.toFixed(2) 
				+ ", " + this.camera.position.y.toFixed(2) 
				+ ", " + this.camera.position.z.toFixed(2)
			);
		}
		
		if(this.mapView){
			this.mapView.update(delta, this.camera);
		}
		
		TWEEN.update(timestamp);
		
		this.dispatcher.dispatchEvent({"type": "update", "delta": delta, "timestamp": timestamp});
	}


	loop(timestamp) {
		
		requestAnimationFrame(this.loop.bind(this));
		
		this.stats.begin();
		
		//var start = new Date().getTime();
		this.update(this.clock.getDelta(), timestamp);
		//var end = new Date().getTime();
		//var duration = end - start;
		//toggleMessage++;
		//if(toggleMessage > 30){
		//	document.getElementById("lblMessage").innerHTML = "update: " + duration + "ms";
		//	toggleMessage = 0;
		//}
		
		if(this.useEDL && Potree.Features.SHADER_EDL.isSupported()){
			if(!this.edlRenderer){
				this.edlRenderer = new EDLRenderer(this);
			}
			this.edlRenderer.render(this.renderer);
		}else if(this.quality === "Splats"){
			if(!this.highQualityRenderer){
				this.highQualityRenderer = new HighQualityRenderer(this);
			}
			this.highQualityRenderer.render(this.renderer);
		}else{
			if(!this.potreeRenderer){
				this.potreeRenderer = new PotreeRenderer(this);
			}
			
			this.potreeRenderer.render();
		}
		
		//if(this.takeScreenshot == true){
		//	this.takeScreenshot = false;
		//	
		//	var screenshot = this.renderer.domElement.toDataURL();
		//	
		//	//document.body.appendChild(screenshot); 
		//	var w = this.open();
		//	w.document.write('<img src="'+screenshot+'"/>');
		//}	
		
		this.stats.end();

		
		Potree.framenumber++;
	};

	
};






//------------------------------------------------------------------------------------
// Renderers
//------------------------------------------------------------------------------------

class PotreeRenderer{
	
	constructor(viewer){
		this.viewer = viewer;
	};

	render(){
		{// resize
			let width = viewer.scaleFactor * viewer.renderArea.clientWidth;
			let height = viewer.scaleFactor * viewer.renderArea.clientHeight;
			let aspect = width / height;
			
			viewer.camera.aspect = aspect;
			viewer.camera.updateProjectionMatrix();
			
			viewer.renderer.setSize(width, height);
		}
		

		//var queryAll = Potree.startQuery("All", viewer.renderer.getContext());
		
		// render skybox
		if(viewer.showSkybox){
			viewer.skybox.camera.rotation.copy(viewer.camera.rotation);
			viewer.renderer.render(viewer.skybox.scene, viewer.skybox.camera);
		}else{
			viewer.renderer.render(viewer.scene.sceneBG, viewer.cameraBG);
		}
		
		for(let i = 0; i < viewer.scene.pointclouds.length; i++){
			let pointcloud = viewer.scene.pointclouds[i];
			if(pointcloud.originalMaterial){
				pointcloud.material = pointcloud.originalMaterial;
			}
			
			let bbWorld = Potree.utils.computeTransformedBoundingBox(pointcloud.boundingBox, pointcloud.matrixWorld);
			
			pointcloud.material.useEDL = false;
			pointcloud.material.size = viewer.pointSize;
			pointcloud.material.minSize = viewer.minPointSize;
			pointcloud.material.maxSize = viewer.maxPointSize;
			pointcloud.material.opacity = viewer.opacity;
			pointcloud.material.pointColorType = viewer.pointColorType;
			pointcloud.material.pointSizeType = viewer.pointSizeType;
			pointcloud.material.pointShape = (viewer.quality === "Circles") ? Potree.PointShape.CIRCLE : Potree.PointShape.SQUARE;
			pointcloud.material.interpolate = (viewer.quality === "Interpolation");
			pointcloud.material.weighted = false;
		}
		
		// render scene
		viewer.renderer.render(viewer.scene.scene, viewer.camera);
		
		//var queryPC = Potree.startQuery("PointCloud", viewer.renderer.getContext());
		viewer.renderer.render(viewer.scene.scenePointCloud, viewer.camera);
		//Potree.endQuery(queryPC, viewer.renderer.getContext());
		
		viewer.profileTool.render();
		viewer.volumeTool.render();
		
		viewer.renderer.clearDepth();
		viewer.measuringTool.render();
		viewer.transformationTool.render();
		
		//Potree.endQuery(queryAll, viewer.renderer.getContext());
		
		//Potree.resolveQueries(viewer.renderer.getContext());
	};
};

// high quality rendering using splats
class HighQualityRenderer{
	
	constructor(viewer){
		this.viewer = viewer;
		
		this.depthMaterial = null;
		this.attributeMaterial = null;
		this.normalizationMaterial = null;
		
		this.rtDepth;
		this.rtNormalize;
	};

	
	
	initHQSPlats(){
		if(depthMaterial != null){
			return;
		}
	
		depthMaterial = new Potree.PointCloudMaterial();
		attributeMaterial = new Potree.PointCloudMaterial();
	
		depthMaterial.pointColorType = Potree.PointColorType.DEPTH;
		depthMaterial.pointShape = Potree.PointShape.CIRCLE;
		depthMaterial.interpolate = false;
		depthMaterial.weighted = false;
		depthMaterial.minSize = viewer.minPointSize;
		depthMaterial.maxSize = viewer.maxPointSize;
					
		attributeMaterial.pointShape = Potree.PointShape.CIRCLE;
		attributeMaterial.interpolate = false;
		attributeMaterial.weighted = true;
		attributeMaterial.minSize = viewer.minPointSize;
		attributeMaterial.maxSize = viewer.maxPointSize;

		rtDepth = new THREE.WebGLRenderTarget( 1024, 1024, { 
			minFilter: THREE.NearestFilter, 
			magFilter: THREE.NearestFilter, 
			format: THREE.RGBAFormat, 
			type: THREE.FloatType
		} );

		rtNormalize = new THREE.WebGLRenderTarget( 1024, 1024, { 
			minFilter: THREE.LinearFilter, 
			magFilter: THREE.NearestFilter, 
			format: THREE.RGBAFormat, 
			type: THREE.FloatType
		} );
		
		var uniformsNormalize = {
			depthMap: { type: "t", value: rtDepth },
			texture: { type: "t", value: rtNormalize }
		};
		
		normalizationMaterial = new THREE.ShaderMaterial({
			uniforms: uniformsNormalize,
			vertexShader: Potree.Shaders["normalize.vs"],
			fragmentShader: Potree.Shaders["normalize.fs"]
		});
	};
	
	resize(width, height){
		if(rtDepth.width == width && rtDepth.height == height){
			return;
		}
		
		rtDepth.dispose();
		rtNormalize.dispose();
		
		viewer.camera.aspect = width / height;
		viewer.camera.updateProjectionMatrix();
		
		viewer.renderer.setSize(width, height);
		rtDepth.setSize(width, height);
		rtNormalize.setSize(width, height);
	};

	// render with splats
	render(renderer){
	
		var width = viewer.renderArea.clientWidth;
		var height = viewer.renderArea.clientHeight;
	
		initHQSPlats();
		
		resize(width, height);
		
		
		viewer.renderer.clear();
		if(viewer.showSkybox){
			skybox.camera.rotation.copy(viewer.camera.rotation);
			viewer.renderer.render(skybox.scene, skybox.camera);
		}else{
			viewer.renderer.render(viewer.sceneBG, viewer.cameraBG);
		}
		viewer.renderer.render(viewer.scene, viewer.camera);
		
		for(var i = 0; i < viewer.pointclouds.length; i++){
			var pointcloud = viewer.pointclouds[i];
		
			depthMaterial.uniforms.octreeSize.value = pointcloud.pcoGeometry.boundingBox.getSize().x;
			attributeMaterial.uniforms.octreeSize.value = pointcloud.pcoGeometry.boundingBox.getSize().x;
		
			var originalMaterial = pointcloud.material;
			
			{// DEPTH PASS
				depthMaterial.size = viewer.pointSize;
				depthMaterial.pointSizeType = viewer.pointSizeType;
				depthMaterial.screenWidth = width;
				depthMaterial.screenHeight = height;
				depthMaterial.uniforms.visibleNodes.value = pointcloud.material.visibleNodesTexture;
				depthMaterial.uniforms.octreeSize.value = pointcloud.pcoGeometry.boundingBox.getSize().x;
				depthMaterial.fov = viewer.camera.fov * (Math.PI / 180);
				depthMaterial.spacing = pointcloud.pcoGeometry.spacing;
				depthMaterial.near = viewer.camera.near;
				depthMaterial.far = viewer.camera.far;
				depthMaterial.heightMin = viewer.heightMin;
				depthMaterial.heightMax = viewer.heightMax;
				depthMaterial.uniforms.visibleNodes.value = pointcloud.material.visibleNodesTexture;
				depthMaterial.uniforms.octreeSize.value = pointcloud.pcoGeometry.boundingBox.getSize().x;
				depthMaterial.bbSize = pointcloud.material.bbSize;
				depthMaterial.treeType = pointcloud.material.treeType;
				depthMaterial.uniforms.classificationLUT.value = pointcloud.material.uniforms.classificationLUT.value;
				
				viewer.scenePointCloud.overrideMaterial = depthMaterial;
				viewer.renderer.clearTarget( rtDepth, true, true, true );
				viewer.renderer.render(viewer.scenePointCloud, viewer.camera, rtDepth);
				viewer.scenePointCloud.overrideMaterial = null;
			}
			
			{// ATTRIBUTE PASS
				attributeMaterial.size = viewer.pointSize;
				attributeMaterial.pointSizeType = viewer.pointSizeType;
				attributeMaterial.screenWidth = width;
				attributeMaterial.screenHeight = height;
				attributeMaterial.pointColorType = viewer.pointColorType;
				attributeMaterial.depthMap = rtDepth;
				attributeMaterial.uniforms.visibleNodes.value = pointcloud.material.visibleNodesTexture;
				attributeMaterial.uniforms.octreeSize.value = pointcloud.pcoGeometry.boundingBox.getSize().x;
				attributeMaterial.fov = viewer.camera.fov * (Math.PI / 180);
				attributeMaterial.uniforms.blendHardness.value = pointcloud.material.uniforms.blendHardness.value;
				attributeMaterial.uniforms.blendDepthSupplement.value = pointcloud.material.uniforms.blendDepthSupplement.value;
				attributeMaterial.spacing = pointcloud.pcoGeometry.spacing;
				attributeMaterial.near = viewer.camera.near;
				attributeMaterial.far = viewer.camera.far;
				attributeMaterial.heightMin = viewer.heightMin;
				attributeMaterial.heightMax = viewer.heightMax;
				attributeMaterial.intensityMin = pointcloud.material.intensityMin;
				attributeMaterial.intensityMax = pointcloud.material.intensityMax;
				attributeMaterial.setClipBoxes(pointcloud.material.clipBoxes);
				attributeMaterial.clipMode = pointcloud.material.clipMode;
				attributeMaterial.bbSize = pointcloud.material.bbSize;
				attributeMaterial.treeType = pointcloud.material.treeType;
				attributeMaterial.uniforms.classificationLUT.value = pointcloud.material.uniforms.classificationLUT.value;
				
				viewer.scenePointCloud.overrideMaterial = attributeMaterial;
				viewer.renderer.clearTarget( rtNormalize, true, true, true );
				viewer.renderer.render(viewer.scenePointCloud, viewer.camera, rtNormalize);
				viewer.scenePointCloud.overrideMaterial = null;
				
				pointcloud.material = originalMaterial;
			}
		}
		
		if(viewer.pointclouds.length > 0){
			{// NORMALIZATION PASS
				normalizationMaterial.uniforms.depthMap.value = rtDepth;
				normalizationMaterial.uniforms.texture.value = rtNormalize;
				Potree.utils.screenPass.render(viewer.renderer, normalizationMaterial);
			}
			
			viewer.volumeTool.render();
			viewer.renderer.clearDepth();
			viewer.profileTool.render();
			viewer.measuringTool.render();
			viewer.transformationTool.render();
		}

	}
};



class EDLRenderer{
	
	constructor(viewer){
		this.viewer = viewer;
		
		this.edlMaterial = null;
		this.attributeMaterials = [];
		
		this.rtColor = null;
		this.gl = viewer.renderer.context;
	}
	
	initEDL(){
		if(this.edlMaterial != null){
			return;
		}
		
		//var depthTextureExt = gl.getExtension("WEBGL_depth_texture"); 
		
		this.edlMaterial = new Potree.EyeDomeLightingMaterial();
		
		this.rtColor = new THREE.WebGLRenderTarget( 1024, 1024, { 
			minFilter: THREE.NearestFilter, 
			magFilter: THREE.NearestFilter, 
			format: THREE.RGBAFormat, 
			type: THREE.FloatType,
			//type: THREE.UnsignedByteType,
			//depthBuffer: false,
			//stencilBuffer: false
		} );
		
	};
	
	resize(){
		let width = viewer.scaleFactor * viewer.renderArea.clientWidth;
		let height = viewer.scaleFactor * viewer.renderArea.clientHeight;
		let aspect = width / height;
		
		var needsResize = (this.rtColor.width != width || this.rtColor.height != height);
	
		// disposal will be unnecessary once this fix made it into three.js master: 
		// https://github.com/mrdoob/three.js/pull/6355
		if(needsResize){
			this.rtColor.dispose();
		}
		
		viewer.camera.aspect = aspect;
		viewer.camera.updateProjectionMatrix();
		
		viewer.renderer.setSize(width, height);
		this.rtColor.setSize(width, height);
	}

	render(){
	
		this.initEDL();
		
		this.resize();
		
		viewer.renderer.clear();
		if(viewer.showSkybox){
			viewer.skybox.camera.rotation.copy(viewer.camera.rotation);
			viewer.renderer.render(viewer.skybox.scene, viewer.skybox.camera);
		}else{
			viewer.renderer.render(viewer.scene.sceneBG, viewer.cameraBG);
		}
		viewer.renderer.render(viewer.scene.scene, viewer.camera);
		
		var originalMaterials = [];
		for(var i = 0; i < viewer.scene.pointclouds.length; i++){
			var pointcloud = viewer.scene.pointclouds[i];
			var width = viewer.renderArea.clientWidth;
			var height = viewer.renderArea.clientHeight;
			
			if(this.attributeMaterials.length <= i ){
				var attributeMaterial = new Potree.PointCloudMaterial();
					
				attributeMaterial.pointShape = Potree.PointShape.CIRCLE;
				attributeMaterial.interpolate = (viewer.quality === "Interpolation");
				attributeMaterial.weighted = false;
				attributeMaterial.minSize = viewer.minPointSize;
				attributeMaterial.maxSize = viewer.maxPointSize;
				attributeMaterial.useLogarithmicDepthBuffer = false;
				attributeMaterial.useEDL = true;
				this.attributeMaterials.push(attributeMaterial);
			}
			var attributeMaterial = this.attributeMaterials[i];
		
			var octreeSize = pointcloud.pcoGeometry.boundingBox.getSize().x;
		
			originalMaterials.push(pointcloud.material);
			
			viewer.renderer.clearTarget( this.rtColor, true, true, true );
			
			{// COLOR & DEPTH PASS
				attributeMaterial = pointcloud.material;
				attributeMaterial.pointShape = Potree.PointShape.CIRCLE;
				attributeMaterial.interpolate = (viewer.quality === "Interpolation");
				attributeMaterial.weighted = false;
				attributeMaterial.minSize = viewer.minPointSize;
				attributeMaterial.maxSize = viewer.maxPointSize;
				attributeMaterial.useLogarithmicDepthBuffer = false;
				attributeMaterial.useEDL = true;
				
				attributeMaterial.size = viewer.pointSize;
				attributeMaterial.pointSizeType = viewer.pointSizeType;
				attributeMaterial.screenWidth = width;
				attributeMaterial.screenHeight = height;
				attributeMaterial.pointColorType = viewer.pointColorType;
				attributeMaterial.uniforms.visibleNodes.value = pointcloud.material.visibleNodesTexture;
				attributeMaterial.uniforms.octreeSize.value = octreeSize;
				attributeMaterial.fov = viewer.camera.fov * (Math.PI / 180);
				attributeMaterial.spacing = pointcloud.pcoGeometry.spacing;
				attributeMaterial.near = viewer.camera.near;
				attributeMaterial.far = viewer.camera.far;
				attributeMaterial.heightMin = viewer.heightMin;
				attributeMaterial.heightMax = viewer.heightMax;
				attributeMaterial.intensityMin = pointcloud.material.intensityMin;
				attributeMaterial.intensityMax = pointcloud.material.intensityMax;
				attributeMaterial.setClipBoxes(pointcloud.material.clipBoxes);
				attributeMaterial.clipMode = pointcloud.material.clipMode;
				attributeMaterial.bbSize = pointcloud.material.bbSize;
				attributeMaterial.treeType = pointcloud.material.treeType;
				attributeMaterial.uniforms.classificationLUT.value = pointcloud.material.uniforms.classificationLUT.value;
				
				pointcloud.material = attributeMaterial;
				for(var j = 0; j < pointcloud.visibleNodes.length; j++){
					var node = pointcloud.visibleNodes[j];
					if(pointcloud instanceof Potree.PointCloudOctree){
						node.sceneNode.material = attributeMaterial;
					}else if(pointcloud instanceof Potree.PointCloudArena4D){
						node.material = attributeMaterial;
					}
				}
			}
			
		}
		
		//var queryPC = Potree.startQuery("PointCloud", viewer.renderer.getContext());
		viewer.renderer.render(viewer.scene.scenePointCloud, viewer.camera, this.rtColor);
		//Potree.endQuery(queryPC, viewer.renderer.getContext());
		
		
		// bit of a hack here. The EDL pass will mess up the text of the volume tool
		// so volume tool is rendered again afterwards
		viewer.volumeTool.render(this.rtColor);
				
		for(var i = 0; i < viewer.scene.pointclouds.length; i++){
			var pointcloud = viewer.scene.pointclouds[i];
			var originalMaterial = originalMaterials[i];
			pointcloud.material = originalMaterial;
			for(var j = 0; j < pointcloud.visibleNodes.length; j++){
				var node = pointcloud.visibleNodes[j];
				if(pointcloud instanceof Potree.PointCloudOctree){
					node.sceneNode.material = originalMaterial;
				}else if(pointcloud instanceof Potree.PointCloudArena4D){
					node.material = originalMaterial;
				}
			}
		}
			
		if(viewer.scene.pointclouds.length > 0){
			
			//var ext = viewer.renderer.getContext().getExtension("EXT_disjoint_timer_query");
			//if(window.timerQuery == null){
			//	window.timerQuery = ext.createQueryEXT();
			//	ext.beginQueryEXT(ext.TIME_ELAPSED_EXT, window.timerQuery);
			//}
			
			//var query = Potree.startQuery("EDL", viewer.renderer.getContext());
			
			{ // EDL OCCLUSION PASS
				this.edlMaterial.uniforms.screenWidth.value = width;
				this.edlMaterial.uniforms.screenHeight.value = height;
				this.edlMaterial.uniforms.colorMap.value = this.rtColor;
				this.edlMaterial.uniforms.edlStrength.value = viewer.edlStrength;
				this.edlMaterial.uniforms.radius.value = viewer.edlRadius;
				this.edlMaterial.uniforms.opacity.value = viewer.opacity;
				this.edlMaterial.depthTest = true;
				this.edlMaterial.depthWrite = true;
				this.edlMaterial.transparent = true;
			
				Potree.utils.screenPass.render(viewer.renderer, this.edlMaterial);
			}	
			
			viewer.renderer.render(viewer.scene.scene, viewer.camera);
			
			//Potree.endQuery(query, viewer.renderer.getContext());
			//Potree.resolveQueries(viewer.renderer.getContext());
			
			//if(window.endedQuery == null){
			//	ext.endQueryEXT(ext.TIME_ELAPSED_EXT);
			//	window.endedQuery = window.timerQuery;
			//}
			//
			//
			//if(window.endedQuery != null){
			//	var available = ext.getQueryObjectEXT(window.endedQuery, ext.QUERY_RESULT_AVAILABLE_EXT);
			//	var disjoint = viewer.renderer.getContext().getParameter(ext.GPU_DISJOINT_EXT);
			//	
			//	if (available && !disjoint) {
			//		// See how much time the rendering of the object took in nanoseconds.
			//		var timeElapsed = ext.getQueryObjectEXT(window.endedQuery, ext.QUERY_RESULT_EXT);
			//		var miliseconds = timeElapsed / (1000 * 1000);
			//	
			//		console.log(miliseconds + "ms");
			//	  
			//		window.endedQuery = null;
			//		window.timerQuery = null;
			//	}
			//}

			
			
			viewer.profileTool.render();
			viewer.volumeTool.render();
			viewer.renderer.clearDepth();
			viewer.measuringTool.render();
			viewer.transformationTool.render();
		}

		

	}
};<|MERGE_RESOLUTION|>--- conflicted
+++ resolved
@@ -14,7 +14,6 @@
 	}
 };
 
-<<<<<<< HEAD
 Potree.Viewer = class{
 	
 	constructor(domElement, args){
@@ -129,40 +128,15 @@
 		
 	}
 
-=======
-	var gui;
-	
-	this.renderer;
-	this.camera;
-	this.scene;
-	this.scenePointCloud;
-	this.sceneBG;
-	this.cameraBG;
-	this.pointclouds = [];
-	this.measuringTool;
-	this.volumeTool;
-	this.transformationTool;
-	
-	var skybox;
-	var stats;
-	var clock = new THREE.Clock();
-	this.showSkybox = false;
-	this.referenceFrame;
-	
->>>>>>> 78577775
 //------------------------------------------------------------------------------------
 // Viewer API 
 //------------------------------------------------------------------------------------
 	
-<<<<<<< HEAD
 	addEventListener(type, callback){
 		this.dispatcher.addEventListener(type, callback);
 	}
 	
-	addPointCloud(path, callback){
-=======
-	this.addPointCloud = function(path, name, callback){
->>>>>>> 78577775
+	addPointCloud(path, name, callback){
 		callback = callback || function(){};
 		var initPointcloud = function(pointcloud){
 			
@@ -221,18 +195,9 @@
 			
 			this.dispatcher.dispatchEvent({"type": "pointcloud_loaded", "pointcloud": pointcloud});
 			
-<<<<<<< HEAD
 			callback({type: "pointcloud_loaded", pointcloud: pointcloud});
 		}.bind(this);
 		this.dispatcher.addEventListener("pointcloud_loaded", this.pointCloudLoadedCallback);
-=======
-			
-			scope.dispatchEvent({"type": "pointcloud_loaded", "pointcloud": pointcloud});
-			
-			callback({type: "pointcloud_loaded", pointcloud: pointcloud});
-		};
-		this.addEventListener("pointcloud_loaded", pointCloudLoadedCallback);
->>>>>>> 78577775
 		
 		// load pointcloud
 		if(!path){
@@ -242,12 +207,8 @@
 				if(!geometry){
 					callback({type: "loading_failed"});
 				}else{
-<<<<<<< HEAD
 					let pointcloud = new Potree.PointCloudOctree(geometry);
-=======
-					pointcloud = new Potree.PointCloudOctree(geometry);
                     pointcloud.name = name;
->>>>>>> 78577775
 					initPointcloud(pointcloud);				
 				}
 			}.bind(this));
@@ -256,12 +217,8 @@
 				if(!geometry){
 					callback({type: "loading_failed"});
 				}else{
-<<<<<<< HEAD
 					let pointcloud = new Potree.PointCloudArena4D(geometry);
-=======
-					pointcloud = new Potree.PointCloudArena4D(geometry);
                     pointcloud.name = name;
->>>>>>> 78577775
 					initPointcloud(pointcloud);
 				}
 			});
@@ -1397,26 +1354,16 @@
 		
 		
 
-<<<<<<< HEAD
 		this.renderer = new THREE.WebGLRenderer();
 		this.renderer.setSize(width, height);
 		this.renderer.autoClear = false;
 		this.renderArea.appendChild(this.renderer.domElement);
 		this.renderer.domElement.tabIndex = "2222";
-		this.renderer.domElement.addEventListener("mousedown", 
-			function(){this.renderer.domElement.focus();}.bind(this));
+		this.renderer.domElement.addEventListener("mousedown", function(){
+			this.renderer.domElement.focus();
+		}.bind(this));
 		
 		this.skybox = Potree.utils.loadSkybox(new URL(Potree.resourcePath + "/textures/skybox/").href);
-=======
-		scope.renderer = new THREE.WebGLRenderer();
-		scope.renderer.setSize(width, height);
-		scope.renderer.autoClear = false;
-		scope.renderArea.appendChild(scope.renderer.domElement);
-		scope.renderer.domElement.tabIndex = "2222";
-		scope.renderer.domElement.addEventListener("mousedown", function(){scope.renderer.domElement.focus();});
-
-		skybox = Potree.utils.loadSkybox(new URL(Potree.resourcePath + "/textures/skybox/").href);
->>>>>>> 78577775
 
 		// camera and controls
 		this.camera.position.set(-304, 372, 318);
@@ -1426,62 +1373,10 @@
 		this.createControls();
 		
 		// enable frag_depth extension for the interpolation shader, if available
-<<<<<<< HEAD
 		this.renderer.context.getExtension("EXT_frag_depth");
 		
 		let grid = Potree.utils.createGrid(5, 5, 2);
 		this.scene.scene.add(grid);
-=======
-		scope.renderer.context.getExtension("EXT_frag_depth");
-		
-		var grid = Potree.utils.createGrid(5, 5, 2);
-		scope.scene.add(grid);
-		
-		scope.measuringTool = new Potree.MeasuringTool(scope.scenePointCloud, scope.camera, scope.renderer, scope.toGeo);
-		scope.profileTool = new Potree.ProfileTool(scope.scenePointCloud, scope.camera, scope.renderer);
-		scope.transformationTool = new Potree.TransformationTool(scope.scenePointCloud, scope.camera, scope.renderer);
-		scope.volumeTool = new Potree.VolumeTool(scope.scenePointCloud, scope.camera, scope.renderer, scope.transformationTool);
-		
-		scope.profileTool.addEventListener("profile_added", function(profileEvent){
-		
-			//var poSelect = document.getElementById("profile_selection");
-			//var po = document.createElement("option");
-			//po.innerHTML = "profile " + scope.profileTool.profiles.length;
-			//poSelect.appendChild(po);
-			
-		
-			var profileButton = document.createElement("button");
-			profileButton.type = "button";
-			profileButton.classList.add("btn");
-			profileButton.classList.add("btn-primary");
-			profileButton.id = "btn_rofile_" + scope.profileTool.profiles.length;
-			//profileButton.style.width = "100%";
-			profileButton.value = "profile " + scope.profileTool.profiles.length;
-			profileButton.innerHTML = "profile " + scope.profileTool.profiles.length;
-			
-			//type="button" class="btn btn-primary"
-			
-			profileButton.onclick = function(clickEvent){
-				scope.profileTool.draw(
-					profileEvent.profile, 
-					$("#profile_draw_container")[0], 
-					scope.toGeo);
-				profileEvent.profile.addEventListener("marker_moved", function(){
-					scope.profileTool.draw(
-					profileEvent.profile, 
-					$("#profile_draw_container")[0], 
-					scope.toGeo);
-				});
-				profileEvent.profile.addEventListener("width_changed", function(){
-					scope.profileTool.draw(
-					profileEvent.profile, 
-					$("#profile_draw_container")[0], 
-					scope.toGeo);
-				});
-			};
-
-		});
->>>>>>> 78577775
 		
 		this.measuringTool = new Potree.MeasuringTool(this.scene.scenePointCloud, this.camera, this.renderer);
 		this.profileTool = new Potree.ProfileTool(this.scene.scenePointCloud, this.camera, this.renderer);
@@ -1532,28 +1427,7 @@
 		
 	}
 
-<<<<<<< HEAD
 	update(delta, timestamp){
-=======
-	function onKeyDown(event){
-		
-		if(event.keyCode === 69){
-			// e pressed
-			
-			scope.transformationTool.translate();
-		}else if(event.keyCode === 82){
-			// r pressed
-			
-			scope.transformationTool.scale();
-		}else if(event.keyCode === 84){
-			// r pressed
-			
-			scope.transformationTool.rotate();
-		}
-	};
-
-	this.update = function(delta, timestamp){
->>>>>>> 78577775
 		Potree.pointLoadLimit = Potree.pointBudget * 2;
 		
 		this.directionalLight.position.copy(this.camera.position);
