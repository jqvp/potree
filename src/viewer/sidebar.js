


let createToolIcon = function(icon, title, callback){
<<<<<<< HEAD
	let element = $(`
		<img src="${icon}" 
			style="width: 32px; height: 32px" 
			class="button-icon" 
			data-i18n="${title}" />
	`);
	
	element.click(callback);
	
	return element;
=======
	let elImg = document.createElement("img");
	elImg.src = icon;
	elImg.onclick = callback;
	elImg.style.width = "32px";
	elImg.style.height = "32px";
	elImg.classList.add("button-icon");
	elImg.setAttribute("data-i18n", title);
	return elImg;
>>>>>>> cde8e8b0
};

function initToolbar(){

	// ANGLE
	let elToolbar = $("#tools");
	elToolbar.append(createToolIcon(
		Potree.resourcePath + "/icons/angle.png",
		"[title]tt.angle_measurement",
		function(){
			$("#menu_measurements").next().slideDown();
			viewer.measuringTool.startInsertion({
				showDistances: false, 
				showAngles: true, 
				showArea: false, 
				closed: true, 
				maxMarkers: 3});
		}
	));
	
	// POINT
	elToolbar.append(createToolIcon(
		Potree.resourcePath + "/icons/point.svg",
		"[title]tt.angle_measurement",
		function(){
			$("#menu_measurements").next().slideDown();
			viewer.measuringTool.startInsertion({
				showDistances: false, 
				showAngles: false, 
				showCoordinates: true, 
				showArea: false, 
				closed: true, 
				maxMarkers: 1});
		}
	));
	
	// DISTANCE
	elToolbar.append(createToolIcon(
		Potree.resourcePath + "/icons/distance.svg",
		"[title]tt.distance_measurement",
		function(){
			$("#menu_measurements").next().slideDown();
			viewer.measuringTool.startInsertion({
				showDistances: true, 
				showArea: false, 
				closed: false});
		}
	));
	
	// HEIGHT
	elToolbar.append(createToolIcon(
		Potree.resourcePath + "/icons/height.svg",
		"[title]tt.height_measurement",
		function(){
			$("#menu_measurements").next().slideDown();
			viewer.measuringTool.startInsertion({
				showDistances: false, 
				showHeight: true, 
				showArea: false, 
				closed: false, 
				maxMarkers: 2});
		}
	));
	
	// AREA
	elToolbar.append(createToolIcon(
		Potree.resourcePath + "/icons/area.svg",
		"[title]tt.area_measurement",
		function(){
			$("#menu_measurements").next().slideDown();
			viewer.measuringTool.startInsertion({
				showDistances: true, 
				showArea: true, 
				closed: true});
		}
	));
	
	// VOLUME
	elToolbar.append(createToolIcon(
		Potree.resourcePath + "/icons/volume.svg",
		"[title]tt.volume_measurement",
		function(){viewer.volumeTool.startInsertion()}
	));
	
	// PROFILE
	elToolbar.append(createToolIcon(
		Potree.resourcePath + "/icons/profile.svg",
		"[title]tt.height_profile",
		function(){
			$("#menu_measurements").next().slideDown();;
			viewer.profileTool.startInsertion();
		}
	));
	
	// CLIP VOLUME
	elToolbar.append(createToolIcon(
		Potree.resourcePath + "/icons/clip_volume.svg",
		"[title]tt.clip_volume",
		function(){viewer.volumeTool.startInsertion({clip: true})}
	));
	
	// REMOVE ALL
	elToolbar.append(createToolIcon(
		Potree.resourcePath + "/icons/reset_tools.svg",
		"[title]tt.remove_all_measurement",
		function(){
			viewer.scene.removeAllMeasurements();
		}
	));
}

function initMaterials(){
	
	$( "#optMaterial" ).selectmenu({
		style:'popup',
		position: { 
			my: "top", 
			at: "bottom", 
			collision: "flip" }	
	});
		
	$( "#sldHeightRange" ).slider({
		range: true,
		min:	0,
		max:	1000,
		values: [0, 1000],
		step: 	0.01,
		slide: function( event, ui ) {
			viewer.setHeightRange(ui.values[0], ui.values[1]);
		}
	});
	
	$( "#sldTransition" ).slider({
		value: viewer.getMaterialTransition(),
		min: 0,
		max: 1,
		step: 0.01,
		slide: function( event, ui ) {viewer.setMaterialTransition(ui.value);}
	});
	
	$( "#sldIntensityRange" ).slider({
		range: true,
		min:	0,
		max:	1,
		values: [0, 1],
		step: 	0.01,
		slide: function( event, ui ) {
			let min = (ui.values[0] == 0) ? 0 : parseInt(Math.pow(2, 16 * ui.values[0]));
			let max = parseInt(Math.pow(2, 16 * ui.values[1]));
			viewer.setIntensityRange(min, max);
		}
	});
	
	$( "#sldIntensityGamma" ).slider({
		value: viewer.getIntensityGamma(),
		min: 0,
		max: 4,
		step: 0.01,
		slide: function( event, ui ) {viewer.setIntensityGamma(ui.value);}
	});
	
	$( "#sldIntensityContrast" ).slider({
		value: viewer.getIntensityContrast(),
		min: -1,
		max: 1,
		step: 0.01,
		slide: function( event, ui ) {viewer.setIntensityContrast(ui.value);}
	});
	
	$( "#sldIntensityBrightness" ).slider({
		value: viewer.getIntensityBrightness(),
		min: -1,
		max: 1,
		step: 0.01,
		slide: function( event, ui ) {viewer.setIntensityBrightness(ui.value);}
	});
	
	$( "#sldRGBGamma" ).slider({
		value: viewer.getRGBGamma(),
		min: 0,
		max: 4,
		step: 0.01,
		slide: function( event, ui ) {viewer.setRGBGamma(ui.value);}
	});
	
	$( "#sldRGBContrast" ).slider({
		value: viewer.getRGBContrast(),
		min: -1,
		max: 1,
		step: 0.01,
		slide: function( event, ui ) {viewer.setRGBContrast(ui.value);}
	});
	
	$( "#sldRGBBrightness" ).slider({
		value: viewer.getRGBBrightness(),
		min: -1,
		max: 1,
		step: 0.01,
		slide: function( event, ui ) {viewer.setRGBBrightness(ui.value);}
	});
	
	$( "#sldWeightRGB" ).slider({
		value: viewer.getWeightRGB(),
		min: 0,
		max: 1,
		step: 0.01,
		slide: function( event, ui ) {viewer.setWeightRGB(ui.value);}
	});
	
	$( "#sldWeightIntensity" ).slider({
		value: viewer.getWeightIntensity(),
		min: 0,
		max: 1,
		step: 0.01,
		slide: function( event, ui ) {viewer.setWeightIntensity(ui.value);}
	});
	
	$( "#sldWeightElevation" ).slider({
		value: viewer.getWeightElevation(),
		min: 0,
		max: 1,
		step: 0.01,
		slide: function( event, ui ) {viewer.setWeightElevation(ui.value);}
	});
	
	$( "#sldWeightClassification" ).slider({
		value: viewer.getWeightClassification(),
		min: 0,
		max: 1,
		step: 0.01,
		slide: function( event, ui ) {viewer.setWeightClassification(ui.value);}
	});
	
	$( "#sldWeightReturnNumber" ).slider({
		value: viewer.getWeightReturnNumber(),
		min: 0,
		max: 1,
		step: 0.01,
		slide: function( event, ui ) {viewer.setWeightReturnNumber(ui.value);}
	});
	
	$( "#sldWeightSourceID" ).slider({
		value: viewer.getWeightSourceID(),
		min: 0,
		max: 1,
		step: 0.01,
		slide: function( event, ui ) {viewer.setWeightSourceID(ui.value);}
	});

	let updateHeightRange = function(){
		let box = viewer.getBoundingBox();
		let bWidth = box.max.z - box.min.z;
		bMin = box.min.z - 0.2 * bWidth;
		bMax = box.max.z + 0.2 * bWidth;
		
		let hr = viewer.getHeightRange();
		let hrWidth = hr.max - hr.min;
		
		$( '#lblHeightRange')[0].innerHTML = hr.min.toFixed(2) + " to " + hr.max.toFixed(2);
		$( "#sldHeightRange" ).slider({
			min: bMin,
			max: bMax,
			values: [hr.min, hr.max]
		});
	};
	
	let updateIntensityRange = function(){
		let range = viewer.getIntensityRange();
		let min = Math.log2(range[0]) / 16;
		let max = Math.log2(range[1]) / 16;
		
		$('#lblIntensityRange')[0].innerHTML = 
			parseInt(viewer.getIntensityRange()[0]) + " to " + 
			parseInt(viewer.getIntensityRange()[1]);
		$( "#sldIntensityRange" ).slider({
			values: [min, max]
		});
	};
	
	viewer.addEventListener("height_range_changed", updateHeightRange);
	viewer.addEventListener("intensity_range_changed", updateIntensityRange);
	
	viewer.addEventListener("intensity_gamma_changed", function(event){
		let gamma = viewer.getIntensityGamma();
		
		$('#lblIntensityGamma')[0].innerHTML = gamma.toFixed(2);
		$("#sldIntensityGamma").slider({value: gamma});
	});
	
	viewer.addEventListener("intensity_contrast_changed", function(event){
		let contrast = viewer.getIntensityContrast();
		
		$('#lblIntensityContrast')[0].innerHTML = contrast.toFixed(2);
		$("#sldIntensityContrast").slider({value: contrast});
	});
	
	viewer.addEventListener("intensity_brightness_changed", function(event){
		let brightness = viewer.getIntensityBrightness();
		
		$('#lblIntensityBrightness')[0].innerHTML = brightness.toFixed(2);
		$("#sldIntensityBrightness").slider({value: brightness});
	});
	
	viewer.addEventListener("rgb_gamma_changed", function(event){
		let gamma = viewer.getRGBGamma();
		
		$('#lblRGBGamma')[0].innerHTML = gamma.toFixed(2);
		$("#sldRGBGamma").slider({value: gamma});
	});
	
	viewer.addEventListener("rgb_contrast_changed", function(event){
		let contrast = viewer.getRGBContrast();
		
		$('#lblRGBContrast')[0].innerHTML = contrast.toFixed(2);
		$("#sldRGBContrast").slider({value: contrast});
	});
	
	viewer.addEventListener("rgb_brightness_changed", function(event){
		let brightness = viewer.getRGBBrightness();
		
		$('#lblRGBBrightness')[0].innerHTML = brightness.toFixed(2);
		$("#sldRGBBrightness").slider({value: brightness});
	});
	
	viewer.addEventListener("pointcloud_loaded", updateHeightRange);
	
	updateHeightRange();
	updateIntensityRange();
	$('#lblIntensityGamma')[0].innerHTML = viewer.getIntensityGamma().toFixed(2);
	$('#lblIntensityContrast')[0].innerHTML = viewer.getIntensityContrast().toFixed(2);
	$('#lblIntensityBrightness')[0].innerHTML = viewer.getIntensityBrightness().toFixed(2);
	
	$('#lblRGBGamma')[0].innerHTML = viewer.getRGBGamma().toFixed(2);
	$('#lblRGBContrast')[0].innerHTML = viewer.getRGBContrast().toFixed(2);
	$('#lblRGBBrightness')[0].innerHTML = viewer.getRGBBrightness().toFixed(2);

	let options = [ 
		"RGB", 
		"RGB and Elevation",
		"Color", 
		"Elevation", 
		"Intensity", 
		"Intensity Gradient", 
		"Classification", 
		"Return Number", 
		"Source", 
		"Phong",
		"Level of Detail",
		"Composite",
	];
	
<<<<<<< HEAD
	let elMaterialList = $("#optMaterial");
	for(let i = 0; i < options.length; i++){
		let option = options[i];
		let id = "optMaterial_" + option;

		let elOption = $(`
			<option id="${id}">
				${option}
			</option>`);
		elMaterialList.append(elOption);
=======
	let elMaterialList = document.getElementById("optMaterial");
	for(let i = 0; i < options.length; i++){
		let option = options[i];
		
		let elOption = document.createElement("option");
		elOption.innerHTML = option;
		elOption.id = "optMaterial_" + option;
		
		elMaterialList.appendChild(elOption);
>>>>>>> cde8e8b0
	}
	
	let updateMaterialPanel = function(event, ui){
		//viewer.setMaterial(ui.item.value);
		
		let selectedValue = $("#optMaterial").selectmenu().val();
		viewer.setMaterial(selectedValue);
		
		let blockWeights = $("#materials\\.composite_weight_container");
		let blockElevation = $("#materials\\.elevation_container");
		let blockRGB = $("#materials\\.rgb_container");
		let blockIntensity = $("#materials\\.intensity_container");
		let blockTransition = $("#materials\\.transition_container");
		
		blockIntensity.css("display", "none");
		blockElevation.css("display", "none");
		blockRGB.css("display", "none");
		blockWeights.css("display", "none");
		blockTransition.css("display", "none");
		
		if(selectedValue === "Composite"){
			blockWeights.css("display", "block");
			blockElevation.css("display", "block");
			blockRGB.css("display", "block");
			blockIntensity.css("display", "block");
		}
		
		if(selectedValue === "Elevation"){
			blockElevation.css("display", "block");
		}
		
		if(selectedValue === "RGB and Elevation"){
			blockRGB.css("display", "block");
			blockElevation.css("display", "block");
		}
		
		if(selectedValue === "RGB"){
			blockRGB.css("display", "block");
		}
		
		if(selectedValue === "Intensity"){
			blockIntensity.css("display", "block");
		}
		
		if(selectedValue === "Intensity Gradient"){
			blockIntensity.css("display", "block");
		}
	};
	
	$("#optMaterial").selectmenu({change: updateMaterialPanel});
	$("#optMaterial").val(viewer.getMaterialName()).selectmenu("refresh");
	updateMaterialPanel();
	
	viewer.addEventListener("material_changed", e => {
		$("#optMaterial").val(viewer.getMaterialName()).selectmenu("refresh");
	});
}

function initClassificationList(){
	let elClassificationList = $("#classificationList");
	
	let addClassificationItem = function(code, name){
		
<<<<<<< HEAD
		let inputID = "chkClassification_" + code;
		
		let element = $(`
			<li>
				<label style="whitespace: nowrap">
					<input id="${inputID}" type="checkbox" checked/>
					<span>${name}</span>
				</label>
			</li>
		`);
		
		let elInput = element.find("input");
		
=======
		let id = "chkClassification_" + code;
		
		let element = $(`
			<li>
				<label style="white-space: nowrap">
					<input id="${id}" type="checkbox" checked="true"/> ${name} 
				</label>
			</li>
		`);
		
		let elInput = element.find("input");

>>>>>>> cde8e8b0
		elInput.click(event => {
			viewer.setClassificationVisibility(code, event.target.checked);
		});
		
		elClassificationList.append(element);
	};
	
	addClassificationItem(0, "never classified");
	addClassificationItem(1, "unclassified");
	addClassificationItem(2, "ground");
	addClassificationItem(3, "low vegetation");
	addClassificationItem(4, "medium vegetation");
	addClassificationItem(5, "high vegetation");
	addClassificationItem(6, "building");
	addClassificationItem(7, "low point(noise)");
	addClassificationItem(8, "key-point");
	addClassificationItem(9, "water");
	addClassificationItem(12, "overlap");
}

function initAccordion(){
	
	$(".accordion > h3").each(function(){
		let header = $(this);
		let content = $(this).next();
		
		header.addClass("accordion-header ui-widget");
		content.addClass("accordion-content ui-widget");
		
		content.hide();
		
		header.click(function(){
			content.slideToggle();
		});
	});
	
	// to close all, call
	// $(".accordion > div").hide()
	
	// to open the, for example, tool menu, call: 
	// $("#menu_tools").next().show()
	
}

function initAppearance(){

	$( "#optPointSizing" ).selectmenu();
	$( "#optQuality" ).selectmenu();
	
	$("#optPointSizing").val(viewer.getPointSizing()).selectmenu("refresh")
	$("#optPointSizing").selectmenu({
		change: function(event, ui){
			viewer.setPointSizing(ui.item.value);
		}
	});
	
	$("#optQuality").val(viewer.getQuality()).selectmenu("refresh")
	$("#optQuality").selectmenu({
		change: function(event, ui){
			viewer.setQuality(ui.item.value);
		}
	});


	$( "#sldPointBudget" ).slider({
		value: viewer.getPointBudget(),
		min: 100*1000,
		max: 5*1000*1000,
		step: 1000,
		slide: function( event, ui ) {viewer.setPointBudget(ui.value);}
	});
	
	$( "#sldPointSize" ).slider({
		value: viewer.getPointSize(),
		min: 0,
		max: 3,
		step: 0.01,
		slide: function( event, ui ) {viewer.setPointSize(ui.value);}
	});
	
	$( "#sldFOV" ).slider({
		value: viewer.getFOV(),
		min: 20,
		max: 100,
		step: 1,
		slide: function( event, ui ) {viewer.setFOV(ui.value);}
	});
	
	$( "#sldOpacity" ).slider({
		value: viewer.getOpacity(),
		min: 0,
		max: 1,
		step: 0.01,
		slide: function( event, ui ) {viewer.setOpacity(ui.value);}
	});
	
	$( "#sldEDLRadius" ).slider({
		value: viewer.getEDLRadius(),
		min: 1,
		max: 4,
		step: 0.01,
		slide: function( event, ui ) {viewer.setEDLRadius(ui.value);}
	});
	
	$( "#sldEDLStrength" ).slider({
		value: viewer.getEDLStrength(),
		min: 0,
		max: 5,
		step: 0.01,
		slide: function( event, ui ) {viewer.setEDLStrength(ui.value);}
	});
	
	viewer.addEventListener("point_budget_changed", function(event){
		$( '#lblPointBudget')[0].innerHTML = Potree.utils.addCommas(viewer.getPointBudget());
		$( "#sldPointBudget" ).slider({value: viewer.getPointBudget()});
	});
	
	viewer.addEventListener("point_size_changed", function(event){
		$('#lblPointSize')[0].innerHTML = viewer.getPointSize().toFixed(2);
		$( "#sldPointSize" ).slider({value: viewer.getPointSize()});
	});
	
	viewer.addEventListener("fov_changed", function(event){
		$('#lblFOV')[0].innerHTML = parseInt(viewer.getFOV());
		$( "#sldFOV" ).slider({value: viewer.getFOV()});
	});
	
	viewer.addEventListener("opacity_changed", function(event){
		$('#lblOpacity')[0].innerHTML = viewer.getOpacity().toFixed(2);
		$( "#sldOpacity" ).slider({value: viewer.getOpacity()});
	});
	
	viewer.addEventListener("point_sizing_changed", e => {
		let type = viewer.pointSizeType;
		let conversion = new Map([
			[Potree.PointSizeType.FIXED, "Fixed"],
			[Potree.PointSizeType.ATTENUATED, "Attenuated"],
			[Potree.PointSizeType.ADAPTIVE, "Adaptive"]
		]);
		
		let typename = conversion.get(type);
		
		$( "#optPointSizing" )
			.selectmenu()
			.val(typename)
			.selectmenu("refresh");
	});
	
	viewer.addEventListener("quality_changed", e => {
		
		let name = viewer.quality;
		
		$( "#optQuality" )
			.selectmenu()
			.val(name)
			.selectmenu("refresh");
	});
	
	viewer.addEventListener("edl_radius_changed", function(event){
		$('#lblEDLRadius')[0].innerHTML = viewer.getEDLRadius().toFixed(1);
		$( "#sldEDLRadius" ).slider({value: viewer.getEDLRadius()});
	});
	
	viewer.addEventListener("edl_strength_changed", function(event){
		$('#lblEDLStrength')[0].innerHTML = viewer.getEDLStrength().toFixed(1);
		$( "#sldEDLStrength" ).slider({value: viewer.getEDLStrength()});
	});
	
	viewer.addEventListener("background_changed", function(event){
		$("input[name=background][value='" + viewer.getBackground() +  "']").prop("checked",true);
	});
	
	
	$('#lblPointBudget')[0].innerHTML = Potree.utils.addCommas(viewer.getPointBudget());
	$('#lblPointSize')[0].innerHTML = viewer.getPointSize().toFixed(2);
	$('#lblFOV')[0].innerHTML = parseInt(viewer.getFOV());
	$('#lblOpacity')[0].innerHTML = viewer.getOpacity().toFixed(2);
	$('#lblEDLRadius')[0].innerHTML = viewer.getEDLRadius().toFixed(1);
	$('#lblEDLStrength')[0].innerHTML = viewer.getEDLStrength().toFixed(1);
	$('#chkEDLEnabled')[0].checked = viewer.getEDLEnabled();
	$("input[name=background][value='" + viewer.getBackground() +  "']").prop("checked",true);
}
	
	
function initNavigation(){

<<<<<<< HEAD
	let elNavigation = $("#navigation");
=======
	let elNavigation = document.getElementById("navigation");
>>>>>>> cde8e8b0
	
	elNavigation.append(createToolIcon(
		Potree.resourcePath + "/icons/earth_controls_1.png",
        "[title]tt.earth_control",
		function(){viewer.setNavigationMode(Potree.EarthControls)}
	));
	
	elNavigation.append(createToolIcon(
		Potree.resourcePath + "/icons/fps_controls.png",
        "[title]tt.flight_control",
		function(){viewer.setNavigationMode(Potree.FirstPersonControls)}
	));
	
	elNavigation.append(createToolIcon(
		Potree.resourcePath + "/icons/orbit_controls.svg",
		"[title]tt.orbit_control",
		function(){viewer.setNavigationMode(Potree.OrbitControls)}
	));
	
	elNavigation.append(createToolIcon(
		Potree.resourcePath + "/icons/focus.svg",
		"[title]tt.focus_control",
		function(){viewer.fitToScreen()}
	));
	
	elNavigation.append(createToolIcon(
		Potree.resourcePath + "/icons/topview.svg",
		"[title]tt.top_view_control",
		function(){viewer.setTopView()}
	));
	
	elNavigation.append(createToolIcon(
		Potree.resourcePath + "/icons/frontview.svg",
		"[title]tt.front_view_control",
		function(){viewer.setFrontView()}
	));
	
	elNavigation.append(createToolIcon(
		Potree.resourcePath + "/icons/leftview.svg",
		"[title]tt.left_view_control",
		function(){viewer.setLeftView()}
	));
	
	let speedRange = new THREE.Vector2(1, 10*1000);
	
	let toLinearSpeed = function(value){
		return Math.pow(value, 4) * speedRange.y + speedRange.x;
	};
	
	let toExpSpeed = function(value){
		return Math.pow((value - speedRange.x) / speedRange.y, 1 / 4);
	};

	$( "#sldMoveSpeed" ).slider({
		value: toExpSpeed( viewer.getMoveSpeed() ),
		min: 0,
		max: 1,
		step: 0.01,
		slide: function( event, ui ) { viewer.setMoveSpeed(toLinearSpeed(ui.value)); }
	});
	
	viewer.addEventListener("move_speed_changed", function(event){
		$('#lblMoveSpeed')[0].innerHTML = viewer.getMoveSpeed().toFixed(1);
		$( "#sldMoveSpeed" ).slider({value: toExpSpeed(viewer.getMoveSpeed())});
	});
	
	$('#lblMoveSpeed')[0].innerHTML = viewer.getMoveSpeed().toFixed(1);
}

function initAnnotationDetails(){
	
	// annotation_details
	let annotationPanel = $("#annotation_details");
	
	let registeredEvents = [];
	
	let rebuild = () => {
		console.log("rebuild");
		
		annotationPanel.empty();
		for(let registeredEvent of registeredEvents){
			let {type, dispatcher, callback} = registeredEvent;
			dispatcher.removeEventListener(type, callback);
		}
		registeredEvents = [];
		
		let checked = viewer.getShowAnnotations() ? "checked" : "";
		
		let chkEnable = $(`
			<li><label>
				<input type="checkbox" id="chkShowAnnotations" ${checked}
					onClick="viewer.setShowAnnotations(this.checked)"/>
				<span data-i18n="annotations.show"></span>
			</label></li>
		`);
		annotationPanel.append(chkEnable);
		
		
		let stack = viewer.scene.annotations.children.reverse().map(
			a => ({annotation: a, container: annotationPanel}));
		
		
		while(stack.length > 0){
			
			let {annotation, container} = stack.pop();
			
			// ►	U+25BA	\u25BA
			// ▼	U+25BC	\u25BC
			
			let element = $(`
				<div class="annotation-item" style="margin: 8px 20px">
					<span class="annotation-main">
						<span class="annotation-expand">\u25BA</span>
						<span class="annotation-label">
							${annotation.title}
						</span>
					</span>
				</div>
			`);
			
			let elMain = element.find(".annotation-main");
			let elExpand = element.find(".annotation-expand");
			
			elExpand.css("display", annotation.children.length > 0 ? "block" : "none");
			
			let actions = [];
			{ // ACTIONS, INCLUDING GOTO LOCATION
				if(annotation.hasView()){
					let action = new Potree.Action({
						"icon": Potree.resourcePath + "/icons/target.svg",
						"onclick": (e) => {annotation.moveHere(viewer.scene.camera)}
					});
					
					actions.push(action);
				}
				
				for(let action of annotation.actions){
					actions.push(action);
				}
			}
			
			actions = actions.filter(
				a => a.showIn === undefined || a.showIn.includes("sidebar"));
			
			// FIRST ACTION
			if(annotation.children.length === 0 && actions.length > 0){
				let action = actions[0];
				
				let elIcon = $(`<img src="${action.icon}" class="annotation-icon">`);
				
				if(action.tooltip){
					elIcon.attr("title", action.tooltip);
				}
				
				elMain.append(elIcon);
				elMain.click(e => action.onclick({annotation: annotation}));
				elMain.mouseover(e => elIcon.css("opacity", 1));
				elMain.mouseout(e => elIcon.css("opacity", 0.5));
				
				{
					let iconChanged = e => {
						elIcon.attr("src", e.icon);
					};
					
					action.addEventListener("icon_changed", iconChanged);
					registeredEvents.push({
						type: "icon_changed",
						dispatcher: action,
						callback: iconChanged
					});
				}
				
				actions.splice(0, 1);
			}
			
			// REMAINING ACTIONS
			for(let action of actions){
				
				let elIcon = $(`<img src="${action.icon}" class="annotation-icon">`);
				
				if(action.tooltip){
					elIcon.attr("title", action.tooltip);
				}
				
				elIcon.click(e => {
					action.onclick({annotation: annotation}); 
					return false;
				});
				elIcon.mouseover(e => elIcon.css("opacity", 1));
				elIcon.mouseout(e => elIcon.css("opacity", 0.5));
				
				{
					let iconChanged = e => {
						elIcon.attr("src", e.icon);
					};
					
					action.addEventListener("icon_changed", iconChanged);
					registeredEvents.push({
						type: "icon_changed",
						dispatcher: action,
						callback: iconChanged
					});
				}
				
				element.append(elIcon);
			}
			
			element.mouseover(e => annotation.setHighlighted(true));
			element.mouseout(e => annotation.setHighlighted(false));
			
			annotation.setHighlighted(false);
			
			container.append(element);
			
			if(annotation.children.length > 0){
				
				element.click(e => {
					
					if(element.next().is(":visible")){
						elExpand.html("\u25BA");
					}else{
						elExpand.html("\u25BC");
					}
					
					element.next().toggle(100);
				});
				
				//let left = ((annotation.level()) * 20) + "px";
				let left = "20px";
				let childContainer = $(`<div style="margin: 0px; padding: 0px 0px 0px ${left}; display: none"></div>`);
				for(let child of annotation.children){
					container.append(childContainer);
					stack.push({annotation: child, container: childContainer});
				}
			}
			
		};
		
		annotationPanel.i18n();
	};
	
	let annotationsChanged = e => {
		rebuild();
	};
	
	viewer.addEventListener("scene_changed", e => {
		e.oldScene.annotations.removeEventListener("annotation_added", annotationsChanged);
		e.scene.annotations.addEventListener("annotation_added", annotationsChanged);
		
		rebuild();
	});
	
	viewer.scene.annotations.addEventListener("annotation_added", annotationsChanged);
	
	rebuild();
}

function initMeasurementDetails(){

	let id = 0;
	let trackedItems = new Map();
	
<<<<<<< HEAD
=======
	let elMeasurements = $("#measurement_details");
	
>>>>>>> cde8e8b0
	let trackMeasurement = function(scene, measurement){
		id++;
		
		let track = {
			scene: scene,
			measurement: measurement,
			untrack: null
		};
		
		trackedItems.set(measurement, track);
<<<<<<< HEAD
=======
		
		let removeIcon = Potree.resourcePath + "/icons/remove.svg";
		
		let icon = "";
		let title = "";
		let removeAction;
>>>>>>> cde8e8b0
		
		let panelIcon = "";
		let panelTitle = "";
		let removeCallback;
		if(measurement instanceof Potree.Measure){
			if(measurement.showDistances && !measurement.showArea && !measurement.showAngles){
<<<<<<< HEAD
				panelIcon = Potree.resourcePath + "/icons/distance.svg";
				panelTitle = "Distance";
			}else if(measurement.showDistances && measurement.showArea && !measurement.showAngles){
				panelIcon = Potree.resourcePath + "/icons/area.svg";
				panelTitle = "Area";
			}else if(measurement.maxMarkers === 1){
				panelIcon = Potree.resourcePath + "/icons/point.svg";
				panelTitle = "Coordinate";
			}else if(!measurement.showDistances && !measurement.showArea && measurement.showAngles){
				panelIcon = Potree.resourcePath + "/icons/angle.png";
				panelTitle = "Angle";
			}else if(measurement.showHeight){
				panelIcon = Potree.resourcePath + "/icons/height.svg";
				panelTitle = "Height";
			}
			
			removeCallback = () => scene.removeMeasurement(measurement);
		} else if(measurement instanceof Potree.Profile){
			panelIcon = Potree.resourcePath + "/icons/profile.svg";
			panelTitle = "Profile";
			
			removeCallback = () => scene.removeProfile(measurement);
		} else if(measurement instanceof Potree.Volume){
			panelIcon = Potree.resourcePath + "/icons/volume.svg";
			panelTitle = "Volume";
			
			removeCallback = () => scene.removeVolume(measurement);
		}
		
		let removeIconPath = Potree.resourcePath + "/icons/remove.svg";
		
		let elLi = $(`
			<li>
				<div class="potree-panel panel-default">
				
					<!-- Header -->
					<div class="potree-panel-heading pv-panel-heading">
						<img src="${panelIcon}" style="width: 16px; height: 16px"/>
						<span style="flex-grow: 1; text-align: center">${panelTitle}</span>
						<img src="${removeIconPath}" style="width: 16px; height: 16px"/>
					</div>
					
					<!-- Body -->
					<div class="panel-body">
					
					</div>
				</div>
			</li>
		`);
		$("#measurement_details").append(elLi);
		
		let elPanelBody = elLi.find(".panel-body");
		let elPanelHeader = elLi.find(".potree-panel-heading");
		let elRemove = elPanelHeader.find("img:last");
=======
				icon = Potree.resourcePath + "/icons/distance.svg";
				title = "Distance";
			}else if(measurement.showDistances && measurement.showArea && !measurement.showAngles){
				icon = Potree.resourcePath + "/icons/area.svg";
				title = "Area";
			}else if(measurement.maxMarkers === 1){
				icon = Potree.resourcePath + "/icons/point.svg";
				title = "Coordinate";
			}else if(!measurement.showDistances && !measurement.showArea && measurement.showAngles){
				icon = Potree.resourcePath + "/icons/angle.png";
				title = "Angle";
			}else if(measurement.showHeight){
				icon = Potree.resourcePath + "/icons/height.svg";
				title = "Height";
			}
			
			removeAction = function(){scene.removeMeasurement(measurement);};
		} else if(measurement instanceof Potree.Profile){
			icon = Potree.resourcePath + "/icons/profile.svg";
			title = "Profile";
			
			removeAction = function(){scene.removeProfile(measurement);};
		} else if(measurement instanceof Potree.Volume){
			icon = Potree.resourcePath + "/icons/volume.svg";
			title = "Volume";
			
			removeAction = function(){scene.removeVolume(volume);};
		}
		
		let element = $(`
			<li>
				<div class="potree-panel panel-default">
					<div class="potree-panel-heading pv-panel-heading">
						<img class="measurement-panel-icon" src="${icon}"/>
						<span class="measurement-panel-title">${title}</span>
						<img class="measurement-panel-remove" src="${removeIcon}"/>
					</div>
					<div class="panel-body">
					
					</div>
				</div>
			</li>
		`);
		
		let elIcon = element.find(".measurement-panel-icon");
		let elRemove = element.find(".measurement-panel-remove");
		let elPanelBody = element.find(".panel-body");
		elRemove.click(removeAction);
		
		elMeasurements.append(element);
>>>>>>> cde8e8b0
		
		elRemove.click(removeCallback);
	
		let widthListener = null;
		let updateDisplay = function(event){
		
			elPanelBody.empty();
<<<<<<< HEAD
			measurement.removeEventListener("width_changed", widthListener);
			
			
			if(measurement instanceof Potree.Profile){
				
				let widthText = measurement.getWidth() ? 
					Potree.utils.addCommas(measurement.getWidth().toFixed(3)) : "-";
				
				let labelID = "lblProfileWidth_" + id;
				let sliderID = "sldProfileWidth_" + id;
				
				let elLi = $(`
					<li style="margin-bottom: 5px">
						width: <span id="${labelID}">${widthText}</span>
						<div id="${sliderID}"> </div>
					</li>`
				);
				
				let elWidthLabel = elLi.find(`#${labelID}`);
				let elWidthSlider = elLi.find(`#${sliderID}`);
=======
			
			if(measurement instanceof Potree.Profile){
				
				let lblID = "lblProfileWidth_" + id;
				let sldID = "sldProfileWidth_" + id;
				
				let element = $(`
					<li style="margin-bottom: 5px">
						width: 
						<span id="${lblID}" />
						<div id="${sldID}"/>
					</li>
				`);
				
				let elWidthLabel = element.find(`#${lblID}`);
				let elWidthSlider = element.find(`#${sldID}`);
>>>>>>> cde8e8b0
				
				elWidthSlider.slider({
					value: Math.pow((measurement.getWidth() / 1000), 1/4).toFixed(3),
					min: 0,
					max: 1,
					step: 0.01,
					slide: function(event, ui){
						let val = Math.pow(ui.value, 4) * 1000;
						measurement.setWidth(val);
					}
				});
				
<<<<<<< HEAD
				
				widthListener = (event) => {
					let val = Math.pow((event.width / 1000), 1/4);
					elWidthLabel.html(Potree.utils.addCommas(event.width.toFixed(3)));
					elWidthSlider.slider({value: val});
				};
				
				measurement.addEventListener("width_changed", widthListener);
				
				elPanelBody.append(elLi);
=======
				if(widthListener === null){
					widthListener = function(event){
						let val = Math.pow((event.width / 1000), 1/4);
						elWidthLabel.html(Potree.utils.addCommas(event.width.toFixed(3)));
						elWidthSlider.slider({value: val});
					};
				}
				if(!measurement.hasEventListener("width_changed", widthListener)){
					measurement.addEventListener("width_changed", widthListener);
				}
				
				elPanelBody.append(element);
>>>>>>> cde8e8b0
			}
			
			let positions = [];
			let points;
			
			if(measurement instanceof Potree.Measure){
				points = measurement.points;
				for(let i = 0; i < points.length; i++){
					positions.push(points[i].position);
				}
			}else if(measurement instanceof Potree.Profile){
				positions = measurement.points;
			}
			
			if(measurement instanceof Potree.Measure && measurement.showHeight){
				let points = measurement.points;
				
				let sorted = points.slice().sort( (a, b) => a.position.z - b.position.z );
				let lowPoint = sorted[0].position.clone();
				let highPoint = sorted[sorted.length - 1].position.clone();
				let min = lowPoint.z;
				let max = highPoint.z;
				let height = max - min;
				
				let txt = height.toFixed(3);
				
<<<<<<< HEAD
				let elNodeHeight = $(`
					<div class="measurement-detail-node-marker">
						${txt}
					</div>`);
=======
				let elNodeHeight = $(`<div class="measurement-detail-node-marker">${txt}</div>`);
>>>>>>> cde8e8b0
				elPanelBody.append(elNodeHeight);
			}
			
			for(let i = 0; i < positions.length; i++){
				let point = positions[i];
<<<<<<< HEAD

				let txt = [point.x, point.y, point.z].map(p => p.toFixed(3)).join(", ");
				
				if(measurement && !measurement.showHeight){
					let elNodeMarker = $(`
						<div class="measurement-detail-node-marker">
							${txt}
						</div>`);
=======
	
				let txt = point.toArray().map(e => e.toFixed(3)).join(", ");
				
				if(measurement && !measurement.showHeight){
					let elNodeMarker = $(`<div class="measurement-detail-node-marker">${txt}</div>`);
>>>>>>> cde8e8b0
					elPanelBody.append(elNodeMarker);
				}
				
				if(i < positions.length - 1){
					if(measurement && measurement.showDistances){
						
<<<<<<< HEAD
						let elEdge = $('<div class="measurement-detail-edge">');
						elPanelBody.append(elEdge);
						
						let nextPoint = positions[i+1];
						let distance = nextPoint.distanceTo(point);
						let txt = Potree.utils.addCommas(distance.toFixed(3));
						
						let elNodeDistance = $(`
							<div class="measurement-detail-node-distance">
								${txt}
							</div>`);
						
						elPanelBody.append(elNodeDistance);
=======
						let elEdge = $('<div class="measurement-detail-edge"></div>');
						elPanelBody.append(elEdge);
						
						let nextPoint = positions[i+1];
						let nextGeo = nextPoint;
						let distance = nextGeo.distanceTo(point);
						let txt = Potree.utils.addCommas(distance.toFixed(2));
						
						let elNodeDistance = $(`<div class="measurement-detail-node-distance">${txt}</div>`);
>>>>>>> cde8e8b0
						
						elPanelBody.append(elNodeDistance);
					}
				}
				
				if(measurement && measurement.showAngles){
					let elEdge = $('<div class="measurement-detail-edge"></div>');
<<<<<<< HEAD
					$(elPanelBody).append(elEdge);
					
					let angle = measurement.getAngle(i);
					let txt = Potree.utils.addCommas((angle*(180.0/Math.PI)).toFixed(1)) + '\u00B0';
					let elNodeAngle = $(`<div class="measurement-detail-node-angle">${txt}</div>`);
=======
					elPanelBody.append(elEdge);
					
					let angle = measurement.getAngle(i);
					let txt = Potree.utils.addCommas((angle*(180.0/Math.PI)).toFixed(1)) + '\u00B0';
					let elNodeAngle = $('<div>').addClass("measurement-detail-node-angle");
					elNodeAngle.html(txt);
>>>>>>> cde8e8b0
					$(elPanelBody).append(elNodeAngle);
				}
				
				if(i < positions.length - 1){
					let elEdge = $('<div class="measurement-detail-edge"></div>');
<<<<<<< HEAD
					$(elPanelBody).append(elEdge);
=======
					elPanelBody.append(elEdge);
>>>>>>> cde8e8b0
				}
			}
			
			if(points && points.length === 1){
				let point = points[0];
				
<<<<<<< HEAD
				let elTable = $('<table style="width: 100%">');
				$(elPanelBody).append(elTable);
				
				if(point.color){
					let color = point.color;
					let text = color.join(", ");
					
					elTable.append($(`
						<tr>
							<td style="padding: 1px 5px">rgb</td>
							<td style="width: 100%; padding: 1px 5px;">${text}</td>
=======
				let elTable = $('<table stlye="width: 100%"></table>');
				elPanelBody.append(elTable);
				
				if(point.color){
					let value = point.color.join(", ");
					
					elTable.append($(`
						<tr>
							<td style="padding: 1px 5px;">rgb</td>
							<td style="width: 100%; padding: 1px 5px;">${value}</td>
>>>>>>> cde8e8b0
						</tr>
					`));
				}
				
<<<<<<< HEAD
				if(point.intensity !== undefined){
=======
				if(typeof point.intensity !== "undefined"){
>>>>>>> cde8e8b0
					let intensity = point.intensity;
					
					elTable.append($(`
						<tr>
<<<<<<< HEAD
							<td style="padding: 1px 5px">intensity</td>
=======
							<td style="padding: 1px 5px;">intensity</td>
>>>>>>> cde8e8b0
							<td style="width: 100%; padding: 1px 5px;">${intensity}</td>
						</tr>
					`));
				}
				
<<<<<<< HEAD
				if(point.classification !== undefined){
=======
				if(typeof point.classification !== "undefined"){
>>>>>>> cde8e8b0
					let classification = point.classification;
					
					elTable.append($(`
						<tr>
<<<<<<< HEAD
							<td style="padding: 1px 5px">classification</td>
=======
							<td style="padding: 1px 5px;">classification</td>
>>>>>>> cde8e8b0
							<td style="width: 100%; padding: 1px 5px;">${classification}</td>
						</tr>
					`));
				}
				
<<<<<<< HEAD
				if(point.returnNumber !== undefined){
					let returnNumber = point.returnNumber;
					
					elTable.append($(`
						<tr>
							<td style="padding: 1px 5px">return nr.</td>
=======
				if(typeof point.returnNumber !== "undefined"){
					let returnNumber = point.returnNumber;

					elTable.append($(`
						<tr>
							<td style="padding: 1px 5px;">return nr.</td>
>>>>>>> cde8e8b0
							<td style="width: 100%; padding: 1px 5px;">${returnNumber}</td>
						</tr>
					`));
				}
				
				if(typeof point.pointSourceID !== "undefined"){
					let source = point.pointSourceID;
					
					elTable.append($(`
						<tr>
<<<<<<< HEAD
							<td style="padding: 1px 5px">source</td>
=======
							<td style="padding: 1px 5px;">source</td>
>>>>>>> cde8e8b0
							<td style="width: 100%; padding: 1px 5px;">${source}</td>
						</tr>
					`));
				}
				
				
			}
			
			if(measurement && measurement.showDistances && measurement.points.length > 1){
				let txt = "Total: " + Potree.utils.addCommas(measurement.getTotalDistance().toFixed(3));
				
<<<<<<< HEAD
				$(elPanelBody).append($(`
					<div class="measurement-detail-node-distance">${txt}</div>
				`));
=======
				let elNodeTotalDistance = $(`<div class="measurement-detail-node-distance">${txt}</div>`);
				
				elPanelBody.append(elNodeTotalDistance);
>>>>>>> cde8e8b0
			}
			
			if(measurement && measurement.showArea){
				let txt = Potree.utils.addCommas(measurement.getArea().toFixed(1)) + "\u00B2";
<<<<<<< HEAD
				
				$(elPanelBody).append($(`
					<div class="measurement-detail-node-area">${txt}</div>
				`));
			}
			
			if(measurement instanceof Potree.Profile){
				let elOpenProfileWindow = $(`
					<input type="button" value="show 2d profile" class="measurement-detail-button">
				`);
				
=======
				
				let elNodeArea = $(`<div class="measurement-detail-node-area">${txt}</div>`);
				
				elPanelBody.append(elNodeArea);
			}
			
			if(measurement instanceof Potree.Profile){
				let elOpenProfileWindow = $('<input type="button" value="show 2d profile" class="measurement-detail-button">');
>>>>>>> cde8e8b0
				elOpenProfileWindow.click(e => {
					viewer._2dprofile.show();
					viewer._2dprofile.draw(measurement);
				});
<<<<<<< HEAD
				
=======
>>>>>>> cde8e8b0
				elPanelBody.append(elOpenProfileWindow);
			}
			
			let doExport = measurement.showDistances && !measurement.showAngles;
			if(doExport){
				let elBottomBar = $(`
					<span style="display:flex">
						<span style="flex-grow: 1"></span>
<<<<<<< HEAD
					</span>`);
				$(elPanelBody).append(elBottomBar);
=======
					</span>
				`);
				elPanelBody.append(elBottomBar);
>>>>>>> cde8e8b0
				
				{
					let icon = Potree.resourcePath + "/icons/file_geojson.svg";
					let elDownload = $(`
						<a href="#" download="measure.json" class="measurepanel_downloads">
							<img src="${icon}" />
						</a>`);
					
					elDownload.click(function(e){
						let geojson = Potree.GeoJSONExporter.toString(measurement);
						let url = window.URL.createObjectURL(new Blob([geojson], {type: 'data:application/octet-stream'}));
						elDownload.attr("href", url);
					});
					
					elBottomBar.append(elDownload);
				}
				
				{
					let icon = Potree.resourcePath + "/icons/file_dxf.svg";
					let elDownload = $(`
						<a href="#" download="measure.dxf" class="measurepanel_downloads">
							<img src="${icon}" />
						</a>`);
					
					elDownload.click(function(e){
						let dxf = Potree.DXFExporter.toString(measurement);
						let url = window.URL.createObjectURL(new Blob([dxf], {type: 'data:application/octet-stream'}));
						elDownload.attr("href", url);
					});
					
					elBottomBar.append(elDownload);
				}
			}
		};
		
		updateDisplay();
		
		if(measurement instanceof Potree.Measure){
			let onremove = function(event){
				if(event.measurement === measurement){
<<<<<<< HEAD
					$(elLi).remove();
=======
					element.remove();
>>>>>>> cde8e8b0
				}
			};
		
			measurement.addEventListener("marker_added", updateDisplay);
			measurement.addEventListener("marker_removed", updateDisplay);
			measurement.addEventListener("marker_moved", updateDisplay);
			scene.addEventListener("measurement_removed", onremove);
			
			track.stopTracking = (e) => {
				measurement.removeEventListener("marker_added", updateDisplay);
				measurement.removeEventListener("marker_removed", updateDisplay);
				measurement.removeEventListener("marker_moved", updateDisplay);
				scene.removeEventListener("measurement_added", onremove);
				scene.removeEventListener("measurement_removed", onremove);
			};
		} else if(measurement instanceof Potree.Profile){
			let onremove = function(event){
				if(event.profile === measurement){
					scene.removeEventListener("marker_added", updateDisplay);
					scene.removeEventListener("marker_removed", updateDisplay);
					scene.removeEventListener("marker_moved", updateDisplay);
					$(elLi).remove();
				}
			};
		
			measurement.addEventListener("marker_added", updateDisplay);
			measurement.addEventListener("marker_removed", updateDisplay);
			measurement.addEventListener("marker_moved", updateDisplay);
			scene.addEventListener("profile_removed", onremove);
			
			track.stopTracking = (e) => {
				measurement.removeEventListener("marker_added", updateDisplay);
				measurement.removeEventListener("marker_removed", updateDisplay);
				measurement.removeEventListener("marker_moved", updateDisplay);
				scene.removeEventListener("profile_added", onremove);
				scene.removeEventListener("profile_removed", onremove);
			};
		}
		
	};
	
	let scenelistener = (e) => {
		if(e.measurement){
			trackMeasurement(e.scene, e.measurement);
		} else if(e.profile){
			trackMeasurement(e.scene, e.profile);
			
			viewer._2dprofile.show();
			viewer._2dprofile.draw(e.profile);
		}
	};
	
	let trackScene = (scene) => {
		$("#measurement_details").empty();
		
		trackedItems.forEach(function(trackedItem, key, map){
			trackedItem.stopTracking();
		});
		
		for(let i = 0; i < scene.measurements.length; i++){
			trackMeasurement(scene, scene.measurements[i]);
		}
		
		for(let i = 0; i < scene.profiles.length; i++){
			trackMeasurement(scene, scene.profiles[i]);
		}
		
		if(!scene.hasEventListener("measurement_added", scenelistener)){
			scene.addEventListener("measurement_added", scenelistener);
		}
		
		if(!scene.hasEventListener("profile_added", scenelistener)){
			scene.addEventListener("profile_added", scenelistener);
		}
	};
	
	trackScene(viewer.scene);
	
	viewer.addEventListener("scene_changed", (e) => {trackScene(e.scene)});
};

function initSceneList(){

	let scenelist = $('#sceneList');
	
	let id = 0;
<<<<<<< HEAD
	let addPointcloud = (pointcloud) => {
		
		let labelID = "scene_list_item_label_pointcloud_" + id;
		let inputID = "scene_list_item_pointcloud_" + id;
		let checked = pointcloud.visible ? "checked" : "";
		let pointcloudName = " " + (pointcloud.name ? pointcloud.name : "point cloud " + id);
		
		let elPointclouds = $(`
			<li>
				<label id="${labelID}" for="${inputID}" class="menu-item">
					<input id="${inputID}" type="checkbox" ${checked}/>
					<span>${pointcloudName}</span>
				</label>
			</li>
		`);
		
		let elInput = elPointclouds.find("input");
		let elPointCloudLabel = elPointclouds.find("span");
		
		elInput.click(function(event){
			pointcloud.visible = event.target.checked;
			if(viewer._2dprofile){
				viewer._2dprofile.redraw();
			}
		});
		
		scenelist.append(elPointclouds);
		
		pointcloud.addEventListener("name_changed", function(e){
			if(e.name){
				elPointCloudLabel.innerHTML = " " + e.name;
			}else{
				elPointCloudLabel.innerHTML = " point cloud " + id;
			}
		});
		
		id++;
	};
	
	for(let pointcloud of  viewer.scene.pointclouds){
=======
	// this works but it looks so wrong. any better way to create a closure around pointcloud?
	let addPointcloud = function(pointcloud){
		(function(pointcloud){
			let elLi = $('<li>');
			let elLabel = $('<label>');
			let elInput = $('<input type="checkbox">');
			
			elInput[0].checked = pointcloud.visible;
			elInput[0].id = "scene_list_item_pointcloud_" + id;
			elLabel[0].id = "scene_list_item_label_pointcloud_" + id;
			elLabel[0].htmlFor = "scene_list_item_pointcloud_" + id;
			elLabel.addClass("menu-item");
			elInput.click(function(event){
				pointcloud.visible = event.target.checked;
				if(viewer._2dprofile){
					viewer._2dprofile.redraw();
				}
			});
			
			elLi.append(elLabel);
			elLabel.append(elInput);
			let pointcloudName = " " + (pointcloud.name ? pointcloud.name : "point cloud " + id);
			let elPointCloudName = document.createTextNode(pointcloudName);
			elLabel.append(elPointCloudName);
			
			scenelist.append(elLi);
			
			pointcloud.addEventListener("name_changed", function(e){
				if(e.name){
					elPointCloudName.textContent = " " + e.name;
				}else{
					elPointCloudName.textContent = " point cloud " + id;
				}
			});
			
			id++;
		})(pointcloud);
	};
	
	for(let i = 0; i < viewer.scene.pointclouds.length; i++){
		let pointcloud = viewer.scene.pointclouds[i];
>>>>>>> cde8e8b0
		addPointcloud(pointcloud);
	}
	
	viewer.addEventListener("scene_changed", (e) => {
		scenelist.empty();
		
<<<<<<< HEAD
		for(let pointcloud of  e.scene.pointclouds){
=======
		let scene = e.scene;
		for(let i = 0; i < scene.pointclouds.length; i++){
			let pointcloud = scene.pointclouds[i];
>>>>>>> cde8e8b0
			addPointcloud(pointcloud);
		}
	});
	
	viewer.addEventListener("pointcloud_loaded", function(event){
		addPointcloud(event.pointcloud);
	});
	
	let lastPos = new THREE.Vector3();
	let lastTarget = new THREE.Vector3();
	viewer.addEventListener("update", e => {
		let pos = viewer.scene.view.position;
		let target = viewer.scene.view.getPivot();
		
		if(pos.equals(lastPos) && target.equals(lastTarget)){
			return;
		}else{
			lastPos.copy(pos);
			lastTarget.copy(target);
		}
		
		let strCamPos = "<br>" + [pos.x, pos.y, pos.z].map(e => e.toFixed(2)).join(", ");
		let strCamTarget = "<br>" + [target.x, target.y, target.z].map(e => e.toFixed(2)).join(", ");
		
		$('#lblCameraPosition').html(strCamPos);
		$('#lblCameraTarget').html(strCamTarget);
	});
};

initSettings = function(){
	
	$( "#sldMinNodeSize" ).slider({
		value: viewer.getMinNodeSize(),
		min: 0,
		max: 1000,
		step: 0.01,
		slide: function( event, ui ) {viewer.setMinNodeSize(ui.value);}
	});
	
	viewer.addEventListener("minnodesize_changed", function(event){
		$('#lblMinNodeSize')[0].innerHTML = parseInt(viewer.getMinNodeSize());
		$( "#lblMinNodeSize" ).slider({value: viewer.getMinNodeSize()});
	});
	
	
	let toClipModeCode = function(string){
		if(string === "No Clipping"){
			return Potree.ClipMode.DISABLED;
		}else if(string === "Highlight Inside"){
			return Potree.ClipMode.HIGHLIGHT_INSIDE;
		}else if(string === "Clip Outside"){
			return Potree.ClipMode.CLIP_OUTSIDE;
		}
	};
	
	let toClipModeString = function(code){
		if(code === Potree.ClipMode.DISABLED){
			return "No Clipping";
		}else if(code === Potree.ClipMode.HIGHLIGHT_INSIDE){
			return "Highlight Inside";
		}else if(code === Potree.ClipMode.CLIP_OUTSIDE){
			return "Clip Outside";
		}
	};
	
	$("#optClipMode").selectmenu();
	$("#optClipMode").val(toClipModeString(viewer.getClipMode())).selectmenu("refresh")
	$("#optClipMode").selectmenu({
		change: function(event, ui){
			viewer.setClipMode(toClipModeCode(ui.item.value));
		}
	});
	
	viewer.addEventListener("clip_mode_changed", e => {
		let string = toClipModeString(viewer.clipMode);
		
		$( "#optClipMode" )
			.selectmenu()
			.val(string)
			.selectmenu("refresh");
	});
};

let initSidebar = function(){
	initAccordion();
	initAppearance();
	initToolbar();
	initNavigation();
	initMaterials();
	initClassificationList();
	initAnnotationDetails();
	initMeasurementDetails();
	initSceneList();
	initSettings()
	
	$('#potree_version_number').html(Potree.version.major + "." + Potree.version.minor + Potree.version.suffix);
	$('.perfect_scrollbar').perfectScrollbar();
}<|MERGE_RESOLUTION|>--- conflicted
+++ resolved
@@ -2,7 +2,6 @@
 
 
 let createToolIcon = function(icon, title, callback){
-<<<<<<< HEAD
 	let element = $(`
 		<img src="${icon}" 
 			style="width: 32px; height: 32px" 
@@ -13,16 +12,6 @@
 	element.click(callback);
 	
 	return element;
-=======
-	let elImg = document.createElement("img");
-	elImg.src = icon;
-	elImg.onclick = callback;
-	elImg.style.width = "32px";
-	elImg.style.height = "32px";
-	elImg.classList.add("button-icon");
-	elImg.setAttribute("data-i18n", title);
-	return elImg;
->>>>>>> cde8e8b0
 };
 
 function initToolbar(){
@@ -374,7 +363,6 @@
 		"Composite",
 	];
 	
-<<<<<<< HEAD
 	let elMaterialList = $("#optMaterial");
 	for(let i = 0; i < options.length; i++){
 		let option = options[i];
@@ -385,17 +373,6 @@
 				${option}
 			</option>`);
 		elMaterialList.append(elOption);
-=======
-	let elMaterialList = document.getElementById("optMaterial");
-	for(let i = 0; i < options.length; i++){
-		let option = options[i];
-		
-		let elOption = document.createElement("option");
-		elOption.innerHTML = option;
-		elOption.id = "optMaterial_" + option;
-		
-		elMaterialList.appendChild(elOption);
->>>>>>> cde8e8b0
 	}
 	
 	let updateMaterialPanel = function(event, ui){
@@ -459,7 +436,6 @@
 	
 	let addClassificationItem = function(code, name){
 		
-<<<<<<< HEAD
 		let inputID = "chkClassification_" + code;
 		
 		let element = $(`
@@ -473,20 +449,6 @@
 		
 		let elInput = element.find("input");
 		
-=======
-		let id = "chkClassification_" + code;
-		
-		let element = $(`
-			<li>
-				<label style="white-space: nowrap">
-					<input id="${id}" type="checkbox" checked="true"/> ${name} 
-				</label>
-			</li>
-		`);
-		
-		let elInput = element.find("input");
-
->>>>>>> cde8e8b0
 		elInput.click(event => {
 			viewer.setClassificationVisibility(code, event.target.checked);
 		});
@@ -673,11 +635,7 @@
 	
 function initNavigation(){
 
-<<<<<<< HEAD
 	let elNavigation = $("#navigation");
-=======
-	let elNavigation = document.getElementById("navigation");
->>>>>>> cde8e8b0
 	
 	elNavigation.append(createToolIcon(
 		Potree.resourcePath + "/icons/earth_controls_1.png",
@@ -940,11 +898,6 @@
 	let id = 0;
 	let trackedItems = new Map();
 	
-<<<<<<< HEAD
-=======
-	let elMeasurements = $("#measurement_details");
-	
->>>>>>> cde8e8b0
 	let trackMeasurement = function(scene, measurement){
 		id++;
 		
@@ -955,22 +908,12 @@
 		};
 		
 		trackedItems.set(measurement, track);
-<<<<<<< HEAD
-=======
-		
-		let removeIcon = Potree.resourcePath + "/icons/remove.svg";
-		
-		let icon = "";
-		let title = "";
-		let removeAction;
->>>>>>> cde8e8b0
 		
 		let panelIcon = "";
 		let panelTitle = "";
 		let removeCallback;
 		if(measurement instanceof Potree.Measure){
 			if(measurement.showDistances && !measurement.showArea && !measurement.showAngles){
-<<<<<<< HEAD
 				panelIcon = Potree.resourcePath + "/icons/distance.svg";
 				panelTitle = "Distance";
 			}else if(measurement.showDistances && measurement.showArea && !measurement.showAngles){
@@ -1025,58 +968,6 @@
 		let elPanelBody = elLi.find(".panel-body");
 		let elPanelHeader = elLi.find(".potree-panel-heading");
 		let elRemove = elPanelHeader.find("img:last");
-=======
-				icon = Potree.resourcePath + "/icons/distance.svg";
-				title = "Distance";
-			}else if(measurement.showDistances && measurement.showArea && !measurement.showAngles){
-				icon = Potree.resourcePath + "/icons/area.svg";
-				title = "Area";
-			}else if(measurement.maxMarkers === 1){
-				icon = Potree.resourcePath + "/icons/point.svg";
-				title = "Coordinate";
-			}else if(!measurement.showDistances && !measurement.showArea && measurement.showAngles){
-				icon = Potree.resourcePath + "/icons/angle.png";
-				title = "Angle";
-			}else if(measurement.showHeight){
-				icon = Potree.resourcePath + "/icons/height.svg";
-				title = "Height";
-			}
-			
-			removeAction = function(){scene.removeMeasurement(measurement);};
-		} else if(measurement instanceof Potree.Profile){
-			icon = Potree.resourcePath + "/icons/profile.svg";
-			title = "Profile";
-			
-			removeAction = function(){scene.removeProfile(measurement);};
-		} else if(measurement instanceof Potree.Volume){
-			icon = Potree.resourcePath + "/icons/volume.svg";
-			title = "Volume";
-			
-			removeAction = function(){scene.removeVolume(volume);};
-		}
-		
-		let element = $(`
-			<li>
-				<div class="potree-panel panel-default">
-					<div class="potree-panel-heading pv-panel-heading">
-						<img class="measurement-panel-icon" src="${icon}"/>
-						<span class="measurement-panel-title">${title}</span>
-						<img class="measurement-panel-remove" src="${removeIcon}"/>
-					</div>
-					<div class="panel-body">
-					
-					</div>
-				</div>
-			</li>
-		`);
-		
-		let elIcon = element.find(".measurement-panel-icon");
-		let elRemove = element.find(".measurement-panel-remove");
-		let elPanelBody = element.find(".panel-body");
-		elRemove.click(removeAction);
-		
-		elMeasurements.append(element);
->>>>>>> cde8e8b0
 		
 		elRemove.click(removeCallback);
 	
@@ -1084,7 +975,6 @@
 		let updateDisplay = function(event){
 		
 			elPanelBody.empty();
-<<<<<<< HEAD
 			measurement.removeEventListener("width_changed", widthListener);
 			
 			
@@ -1105,24 +995,6 @@
 				
 				let elWidthLabel = elLi.find(`#${labelID}`);
 				let elWidthSlider = elLi.find(`#${sliderID}`);
-=======
-			
-			if(measurement instanceof Potree.Profile){
-				
-				let lblID = "lblProfileWidth_" + id;
-				let sldID = "sldProfileWidth_" + id;
-				
-				let element = $(`
-					<li style="margin-bottom: 5px">
-						width: 
-						<span id="${lblID}" />
-						<div id="${sldID}"/>
-					</li>
-				`);
-				
-				let elWidthLabel = element.find(`#${lblID}`);
-				let elWidthSlider = element.find(`#${sldID}`);
->>>>>>> cde8e8b0
 				
 				elWidthSlider.slider({
 					value: Math.pow((measurement.getWidth() / 1000), 1/4).toFixed(3),
@@ -1135,8 +1007,6 @@
 					}
 				});
 				
-<<<<<<< HEAD
-				
 				widthListener = (event) => {
 					let val = Math.pow((event.width / 1000), 1/4);
 					elWidthLabel.html(Potree.utils.addCommas(event.width.toFixed(3)));
@@ -1146,20 +1016,6 @@
 				measurement.addEventListener("width_changed", widthListener);
 				
 				elPanelBody.append(elLi);
-=======
-				if(widthListener === null){
-					widthListener = function(event){
-						let val = Math.pow((event.width / 1000), 1/4);
-						elWidthLabel.html(Potree.utils.addCommas(event.width.toFixed(3)));
-						elWidthSlider.slider({value: val});
-					};
-				}
-				if(!measurement.hasEventListener("width_changed", widthListener)){
-					measurement.addEventListener("width_changed", widthListener);
-				}
-				
-				elPanelBody.append(element);
->>>>>>> cde8e8b0
 			}
 			
 			let positions = [];
@@ -1186,20 +1042,15 @@
 				
 				let txt = height.toFixed(3);
 				
-<<<<<<< HEAD
 				let elNodeHeight = $(`
 					<div class="measurement-detail-node-marker">
 						${txt}
 					</div>`);
-=======
-				let elNodeHeight = $(`<div class="measurement-detail-node-marker">${txt}</div>`);
->>>>>>> cde8e8b0
 				elPanelBody.append(elNodeHeight);
 			}
 			
 			for(let i = 0; i < positions.length; i++){
 				let point = positions[i];
-<<<<<<< HEAD
 
 				let txt = [point.x, point.y, point.z].map(p => p.toFixed(3)).join(", ");
 				
@@ -1208,20 +1059,12 @@
 						<div class="measurement-detail-node-marker">
 							${txt}
 						</div>`);
-=======
-	
-				let txt = point.toArray().map(e => e.toFixed(3)).join(", ");
-				
-				if(measurement && !measurement.showHeight){
-					let elNodeMarker = $(`<div class="measurement-detail-node-marker">${txt}</div>`);
->>>>>>> cde8e8b0
 					elPanelBody.append(elNodeMarker);
 				}
 				
 				if(i < positions.length - 1){
 					if(measurement && measurement.showDistances){
 						
-<<<<<<< HEAD
 						let elEdge = $('<div class="measurement-detail-edge">');
 						elPanelBody.append(elEdge);
 						
@@ -1235,17 +1078,6 @@
 							</div>`);
 						
 						elPanelBody.append(elNodeDistance);
-=======
-						let elEdge = $('<div class="measurement-detail-edge"></div>');
-						elPanelBody.append(elEdge);
-						
-						let nextPoint = positions[i+1];
-						let nextGeo = nextPoint;
-						let distance = nextGeo.distanceTo(point);
-						let txt = Potree.utils.addCommas(distance.toFixed(2));
-						
-						let elNodeDistance = $(`<div class="measurement-detail-node-distance">${txt}</div>`);
->>>>>>> cde8e8b0
 						
 						elPanelBody.append(elNodeDistance);
 					}
@@ -1253,37 +1085,24 @@
 				
 				if(measurement && measurement.showAngles){
 					let elEdge = $('<div class="measurement-detail-edge"></div>');
-<<<<<<< HEAD
 					$(elPanelBody).append(elEdge);
 					
 					let angle = measurement.getAngle(i);
 					let txt = Potree.utils.addCommas((angle*(180.0/Math.PI)).toFixed(1)) + '\u00B0';
 					let elNodeAngle = $(`<div class="measurement-detail-node-angle">${txt}</div>`);
-=======
-					elPanelBody.append(elEdge);
-					
-					let angle = measurement.getAngle(i);
-					let txt = Potree.utils.addCommas((angle*(180.0/Math.PI)).toFixed(1)) + '\u00B0';
-					let elNodeAngle = $('<div>').addClass("measurement-detail-node-angle");
-					elNodeAngle.html(txt);
->>>>>>> cde8e8b0
+
 					$(elPanelBody).append(elNodeAngle);
 				}
 				
 				if(i < positions.length - 1){
 					let elEdge = $('<div class="measurement-detail-edge"></div>');
-<<<<<<< HEAD
 					$(elPanelBody).append(elEdge);
-=======
-					elPanelBody.append(elEdge);
->>>>>>> cde8e8b0
 				}
 			}
 			
 			if(points && points.length === 1){
 				let point = points[0];
 				
-<<<<<<< HEAD
 				let elTable = $('<table style="width: 100%">');
 				$(elPanelBody).append(elTable);
 				
@@ -1295,75 +1114,38 @@
 						<tr>
 							<td style="padding: 1px 5px">rgb</td>
 							<td style="width: 100%; padding: 1px 5px;">${text}</td>
-=======
-				let elTable = $('<table stlye="width: 100%"></table>');
-				elPanelBody.append(elTable);
-				
-				if(point.color){
-					let value = point.color.join(", ");
+						</tr>
+					`));
+				}
+				
+				if(point.intensity !== undefined){
+					let intensity = point.intensity;
 					
 					elTable.append($(`
 						<tr>
-							<td style="padding: 1px 5px;">rgb</td>
-							<td style="width: 100%; padding: 1px 5px;">${value}</td>
->>>>>>> cde8e8b0
-						</tr>
-					`));
-				}
-				
-<<<<<<< HEAD
-				if(point.intensity !== undefined){
-=======
-				if(typeof point.intensity !== "undefined"){
->>>>>>> cde8e8b0
-					let intensity = point.intensity;
-					
-					elTable.append($(`
-						<tr>
-<<<<<<< HEAD
 							<td style="padding: 1px 5px">intensity</td>
-=======
-							<td style="padding: 1px 5px;">intensity</td>
->>>>>>> cde8e8b0
 							<td style="width: 100%; padding: 1px 5px;">${intensity}</td>
 						</tr>
 					`));
 				}
 				
-<<<<<<< HEAD
 				if(point.classification !== undefined){
-=======
-				if(typeof point.classification !== "undefined"){
->>>>>>> cde8e8b0
 					let classification = point.classification;
 					
 					elTable.append($(`
 						<tr>
-<<<<<<< HEAD
 							<td style="padding: 1px 5px">classification</td>
-=======
-							<td style="padding: 1px 5px;">classification</td>
->>>>>>> cde8e8b0
 							<td style="width: 100%; padding: 1px 5px;">${classification}</td>
 						</tr>
 					`));
 				}
 				
-<<<<<<< HEAD
 				if(point.returnNumber !== undefined){
 					let returnNumber = point.returnNumber;
 					
 					elTable.append($(`
 						<tr>
 							<td style="padding: 1px 5px">return nr.</td>
-=======
-				if(typeof point.returnNumber !== "undefined"){
-					let returnNumber = point.returnNumber;
-
-					elTable.append($(`
-						<tr>
-							<td style="padding: 1px 5px;">return nr.</td>
->>>>>>> cde8e8b0
 							<td style="width: 100%; padding: 1px 5px;">${returnNumber}</td>
 						</tr>
 					`));
@@ -1374,11 +1156,7 @@
 					
 					elTable.append($(`
 						<tr>
-<<<<<<< HEAD
 							<td style="padding: 1px 5px">source</td>
-=======
-							<td style="padding: 1px 5px;">source</td>
->>>>>>> cde8e8b0
 							<td style="width: 100%; padding: 1px 5px;">${source}</td>
 						</tr>
 					`));
@@ -1390,20 +1168,13 @@
 			if(measurement && measurement.showDistances && measurement.points.length > 1){
 				let txt = "Total: " + Potree.utils.addCommas(measurement.getTotalDistance().toFixed(3));
 				
-<<<<<<< HEAD
 				$(elPanelBody).append($(`
 					<div class="measurement-detail-node-distance">${txt}</div>
 				`));
-=======
-				let elNodeTotalDistance = $(`<div class="measurement-detail-node-distance">${txt}</div>`);
-				
-				elPanelBody.append(elNodeTotalDistance);
->>>>>>> cde8e8b0
 			}
 			
 			if(measurement && measurement.showArea){
 				let txt = Potree.utils.addCommas(measurement.getArea().toFixed(1)) + "\u00B2";
-<<<<<<< HEAD
 				
 				$(elPanelBody).append($(`
 					<div class="measurement-detail-node-area">${txt}</div>
@@ -1415,24 +1186,11 @@
 					<input type="button" value="show 2d profile" class="measurement-detail-button">
 				`);
 				
-=======
-				
-				let elNodeArea = $(`<div class="measurement-detail-node-area">${txt}</div>`);
-				
-				elPanelBody.append(elNodeArea);
-			}
-			
-			if(measurement instanceof Potree.Profile){
-				let elOpenProfileWindow = $('<input type="button" value="show 2d profile" class="measurement-detail-button">');
->>>>>>> cde8e8b0
 				elOpenProfileWindow.click(e => {
 					viewer._2dprofile.show();
 					viewer._2dprofile.draw(measurement);
 				});
-<<<<<<< HEAD
-				
-=======
->>>>>>> cde8e8b0
+
 				elPanelBody.append(elOpenProfileWindow);
 			}
 			
@@ -1441,14 +1199,8 @@
 				let elBottomBar = $(`
 					<span style="display:flex">
 						<span style="flex-grow: 1"></span>
-<<<<<<< HEAD
 					</span>`);
 				$(elPanelBody).append(elBottomBar);
-=======
-					</span>
-				`);
-				elPanelBody.append(elBottomBar);
->>>>>>> cde8e8b0
 				
 				{
 					let icon = Potree.resourcePath + "/icons/file_geojson.svg";
@@ -1489,11 +1241,7 @@
 		if(measurement instanceof Potree.Measure){
 			let onremove = function(event){
 				if(event.measurement === measurement){
-<<<<<<< HEAD
 					$(elLi).remove();
-=======
-					element.remove();
->>>>>>> cde8e8b0
 				}
 			};
 		
@@ -1580,7 +1328,6 @@
 	let scenelist = $('#sceneList');
 	
 	let id = 0;
-<<<<<<< HEAD
 	let addPointcloud = (pointcloud) => {
 		
 		let labelID = "scene_list_item_label_pointcloud_" + id;
@@ -1621,62 +1368,13 @@
 	};
 	
 	for(let pointcloud of  viewer.scene.pointclouds){
-=======
-	// this works but it looks so wrong. any better way to create a closure around pointcloud?
-	let addPointcloud = function(pointcloud){
-		(function(pointcloud){
-			let elLi = $('<li>');
-			let elLabel = $('<label>');
-			let elInput = $('<input type="checkbox">');
-			
-			elInput[0].checked = pointcloud.visible;
-			elInput[0].id = "scene_list_item_pointcloud_" + id;
-			elLabel[0].id = "scene_list_item_label_pointcloud_" + id;
-			elLabel[0].htmlFor = "scene_list_item_pointcloud_" + id;
-			elLabel.addClass("menu-item");
-			elInput.click(function(event){
-				pointcloud.visible = event.target.checked;
-				if(viewer._2dprofile){
-					viewer._2dprofile.redraw();
-				}
-			});
-			
-			elLi.append(elLabel);
-			elLabel.append(elInput);
-			let pointcloudName = " " + (pointcloud.name ? pointcloud.name : "point cloud " + id);
-			let elPointCloudName = document.createTextNode(pointcloudName);
-			elLabel.append(elPointCloudName);
-			
-			scenelist.append(elLi);
-			
-			pointcloud.addEventListener("name_changed", function(e){
-				if(e.name){
-					elPointCloudName.textContent = " " + e.name;
-				}else{
-					elPointCloudName.textContent = " point cloud " + id;
-				}
-			});
-			
-			id++;
-		})(pointcloud);
-	};
-	
-	for(let i = 0; i < viewer.scene.pointclouds.length; i++){
-		let pointcloud = viewer.scene.pointclouds[i];
->>>>>>> cde8e8b0
 		addPointcloud(pointcloud);
 	}
 	
 	viewer.addEventListener("scene_changed", (e) => {
 		scenelist.empty();
 		
-<<<<<<< HEAD
 		for(let pointcloud of  e.scene.pointclouds){
-=======
-		let scene = e.scene;
-		for(let i = 0; i < scene.pointclouds.length; i++){
-			let pointcloud = scene.pointclouds[i];
->>>>>>> cde8e8b0
 			addPointcloud(pointcloud);
 		}
 	});
