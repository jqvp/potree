--- conflicted
+++ resolved
@@ -194,16 +194,6 @@
 		//console.log(object.name);
 	}
 	
-<<<<<<< HEAD
-	// increase LOD if few points are visible
-	if(this.numVisiblePoints < this.visiblePointsTarget * 0.9 && outOfRange.length > 0 && visibleNodes.length > 0){
-		// increase lod to load some of the nodes that are currently out of range
-		visibleNodes.sort(function(a,b){return a.lod - b.lod});
-		outOfRange.sort(function(a,b){return b.lod - a.lod});
-		var visibleMax = 1 / visibleNodes[0].lod;
-		var oorIndex = Math.min(outOfRange.length - 1, 5);
-=======
-	
 	// check profile cut plane intersections
 	for(var i = 0; i < this.profileRequests.length; i++){
 		var profileRequest = this.profileRequests[i];
@@ -243,15 +233,13 @@
 	
 	
 	
-	// increase or decrease lod to meet visible point count target
+	// increase LOD if few points are visible
 	if(this.numVisiblePoints < this.visiblePointsTarget * 0.9 && outOfRange.length > 0 && this.visibleNodes.length > 0){
 		// increase lod to load some of the nodes that are currently out of range
-	
+		this.visibleNodes.sort(function(a,b){return a.lod - b.lod});
 		outOfRange.sort(function(a,b){return b.lod - a.lod});
-		this.visibleNodes.sort(function(a,b){return a.lod - b.lod});
 		var visibleMax = 1 / this.visibleNodes[0].lod;
-		var oorIndex = Math.min(outOfRange.length - 1, 4);
->>>>>>> e97360c1
+		var oorIndex = Math.min(outOfRange.length - 1, 5);
 		var outOfRangeMax = 1 / outOfRange[oorIndex].lod;
 		var newMax = Math.max(visibleMax, outOfRangeMax);
 		
@@ -259,34 +247,21 @@
 	}
 	
 	// enforce visible point target limit 
-	visibleNodes.sort(function(a,b){return b.lod - a.lod});
+	this.visibleNodes.sort(function(a,b){return b.lod - a.lod});
 	var pointsSum = 0;
-	for(var i = 0; i < visibleNodes.length; i++){
-		var node = visibleNodes[i].node;
-		
-<<<<<<< HEAD
+	for(var i = 0; i < this.visibleNodes.length; i++){
+		var node = this.visibleNodes[i].node;
+		
 		if(pointsSum > this.visiblePointsTarget){
 			node.visible = false;
 		}else if(pointsSum + node.numPoints > this.visiblePointsTarget){
-			var index = Math.min(i+5, visibleNodes.length-1);
-			this.LOD = 1 / visibleNodes[index].lod;
+			var index = Math.min(i+5, this.visibleNodes.length-1);
+			this.LOD = 1 / this.visibleNodes[index].lod;
 			this.numVisiblePoints = pointsSum;
 			this.numVisibleNodes = i+1;
 		}
 		
 		pointsSum += node.numPoints;
-=======
-		//var n = 0;
-		//for(var i = 0; i < visibleNodes.length; i++){
-		//	var element = visibleNodes[i];
-		//	n += element.node.numPoints;
-		//	
-		//	if(n >= this.visiblePointsTarget){
-		//		this.LOD = 1 / element.lod;
-		//		break;
-		//	}
-		//}
-		this.LOD *= 0.95;
 	}
 	
 	var leafNodes = [];
@@ -354,12 +329,12 @@
 		//	}
 		//}
 	}
+	
 	for(var i = 0; i < finishedRequests.length; i++){
 		var index = this.profileRequests.indexOf(finishedRequests[i]);
 		if (index > -1) {
 			this.profileRequests.splice(index, 1);
 		}
->>>>>>> e97360c1
 	}
 	
 	// schedule some of the unloaded nodes for loading
