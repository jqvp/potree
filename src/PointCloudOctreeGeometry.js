

import {PointCloudTreeNode} from "./PointCloudTree.js";
import {XHRFactory} from "./XHRFactory.js";
import {Utils} from "./utils.js";

export class PointCloudOctreeGeometry{

<<<<<<< HEAD
    constructor(){
        this.url = null;
        this.octreeDir = null;
        this.spacing = 0;
        this.boundingBox = null;
        this.root = null;
        this.nodes = null;
        this.pointAttributes = null;
        this.hierarchyStepSize = -1;
        this.loader = null;
    }
};
=======
	constructor(){
		this.url = null;
		this.octreeDir = null;
		this.spacing = 0;
		this.boundingBox = null;
		this.root = null;
		this.nodes = null;
		this.pointAttributes = null;
		this.hierarchyStepSize = -1;
		this.loader = null;
	}
	
}
>>>>>>> 8066b2f9

export class PointCloudOctreeGeometryNode extends PointCloudTreeNode{

    constructor(name, pcoGeometry, boundingBox){
        super();

<<<<<<< HEAD
        this.id = Potree.PointCloudOctreeGeometryNode.IDCount++;
        this.name = name;
        this.index = parseInt(name.charAt(name.length - 1));
        this.pcoGeometry = pcoGeometry;
        this.geometry = null;
        this.boundingBox = boundingBox;
        this.boundingSphere = boundingBox.getBoundingSphere();
        this.children = {};
        this.numPoints = 0;
        this.level = null;
        this.loaded = false;
        this.oneTimeDisposeHandlers = [];
    }

    isGeometryNode(){
        return true;
    }

    getLevel(){
        return this.level;
    }

    isTreeNode(){
        return false;
    }

    isLoaded(){
        return this.loaded;
    }

    getBoundingSphere(){
        return this.boundingSphere;
    }

    getBoundingBox(){
        return this.boundingBox;
    }

    getChildren(){
        let children = [];

        for (let i = 0; i < 8; i++) {
            if (this.children[i]) {
                children.push(this.children[i]);
            }
        }

        return children;
    }

    getBoundingBox(){
        return this.boundingBox;
    }

    getURL(){
        let url = '';

        let version = this.pcoGeometry.loader.version;

        if (version.equalOrHigher('1.5')) {
            url = this.pcoGeometry.octreeDir + '/' + this.getHierarchyPath() + '/' + this.name;
        } else if (version.equalOrHigher('1.4')) {
            url = this.pcoGeometry.octreeDir + '/' + this.name;
        } else if (version.upTo('1.3')) {
            url = this.pcoGeometry.octreeDir + '/' + this.name;
        }

        return url;
    }

    getHierarchyPath(){
        let path = 'r/';

        let hierarchyStepSize = this.pcoGeometry.hierarchyStepSize;
        let indices = this.name.substr(1);

        let numParts = Math.floor(indices.length / hierarchyStepSize);
        for (let i = 0; i < numParts; i++) {
            path += indices.substr(i * hierarchyStepSize, hierarchyStepSize) + '/';
        }

        path = path.slice(0, -1);

        return path;
    }

    addChild(child) {
        this.children[child.index] = child;
        child.parent = this;
    }

    load(){
        if (this.loading === true || this.loaded === true || Potree.numNodesLoading >= Potree.maxNodesLoading) {
            return;
        }

        this.loading = true;

        Potree.numNodesLoading++;

        if (this.pcoGeometry.loader.version.equalOrHigher('1.5')) {
            if ((this.level % this.pcoGeometry.hierarchyStepSize) === 0 && this.hasChildren) {
                this.loadHierachyThenPoints();
            } else {
                this.loadPoints();
            }
        } else {
            this.loadPoints();
        }
    }

    loadPoints(){
        this.pcoGeometry.loader.load(this);
    }

    loadHierachyThenPoints(){
        let node = this;

        // load hierarchy
        let callback = function (node, hbuffer) {
            let view = new DataView(hbuffer);

            let stack = [];
            let children = view.getUint8(0);
            let numPoints = view.getUint32(1, true);
            node.numPoints = numPoints;
            stack.push({children: children, numPoints: numPoints, name: node.name});

            let decoded = [];

            let offset = 5;
            while (stack.length > 0) {
                let snode = stack.shift();
                let mask = 1;
                for (let i = 0; i < 8; i++) {
                    if ((snode.children & mask) !== 0) {
                        let childName = snode.name + i;

                        let childChildren = view.getUint8(offset);
                        let childNumPoints = view.getUint32(offset + 1, true);

                        stack.push({children: childChildren, numPoints: childNumPoints, name: childName});

                        decoded.push({children: childChildren, numPoints: childNumPoints, name: childName});

                        offset += 5;
                    }

                    mask = mask * 2;
                }

                if (offset === hbuffer.byteLength) {
                    break;
                }
            }

            // console.log(decoded);

            let nodes = {};
            nodes[node.name] = node;
            let pco = node.pcoGeometry;

            for (let i = 0; i < decoded.length; i++) {
                let name = decoded[i].name;
                let decodedNumPoints = decoded[i].numPoints;
                let index = parseInt(name.charAt(name.length - 1));
                let parentName = name.substring(0, name.length - 1);
                let parentNode = nodes[parentName];
                let level = name.length - 1;
                let boundingBox = Potree.POCLoader.createChildAABB(parentNode.boundingBox, index);

                let currentNode = new Potree.PointCloudOctreeGeometryNode(name, pco, boundingBox);
                currentNode.level = level;
                currentNode.numPoints = decodedNumPoints;
                currentNode.hasChildren = decoded[i].children > 0;
                currentNode.spacing = pco.spacing / Math.pow(2, level);
                parentNode.addChild(currentNode);
                nodes[name] = currentNode;
            }

            node.loadPoints();
        };
        if ((node.level % node.pcoGeometry.hierarchyStepSize) === 0) {
            // let hurl = node.pcoGeometry.octreeDir + "/../hierarchy/" + node.name + ".hrc";
            let hurl = node.pcoGeometry.octreeDir + '/' + node.getHierarchyPath() + '/' + node.name + '.hrc';

            let xhr = Potree.XHRFactory.createXMLHttpRequest();
            xhr.open('GET', hurl, true);
            xhr.responseType = 'arraybuffer';
            xhr.overrideMimeType('text/plain; charset=x-user-defined');
            xhr.onreadystatechange = () => {
                if (xhr.readyState === 4) {
                    if (xhr.status === 200 || xhr.status === 0) {
                        let hbuffer = xhr.response;
                        callback(node, hbuffer);
                    } else {
                        console.log('Failed to load file! HTTP status: ' + xhr.status + ', file: ' + hurl);
                        Potree.numNodesLoading--;
                    }
                }
            };
            try {
                xhr.send(null);
            } catch (e) {
                console.log('fehler beim laden der punktwolke: ' + e);
            }
        }
    }

    getNumPoints(){
        return this.numPoints;
    }

    dispose(){
        if (this.geometry && this.parent != null) {
            this.geometry.dispose();
            this.geometry = null;
            this.loaded = false;

            // this.dispatchEvent( { type: 'dispose' } );
            for (let i = 0; i < this.oneTimeDisposeHandlers.length; i++) {
                let handler = this.oneTimeDisposeHandlers[i];
                handler();
            }
            this.oneTimeDisposeHandlers = [];
        }
    }
=======
		this.id = PointCloudOctreeGeometryNode.IDCount++;
		this.name = name;
		this.index = parseInt(name.charAt(name.length - 1));
		this.pcoGeometry = pcoGeometry;
		this.geometry = null;
		this.boundingBox = boundingBox;
		this.boundingSphere = boundingBox.getBoundingSphere(new THREE.Sphere());
		this.children = {};
		this.numPoints = 0;
		this.level = null;
		this.loaded = false;
		this.oneTimeDisposeHandlers = [];
	}

	isGeometryNode(){
		return true;
	}

	getLevel(){
		return this.level;
	}

	isTreeNode(){
		return false;
	}

	isLoaded(){
		return this.loaded;
	}

	getBoundingSphere(){
		return this.boundingSphere;
	}

	getBoundingBox(){
		return this.boundingBox;
	}

	getChildren(){
		let children = [];

		for (let i = 0; i < 8; i++) {
			if (this.children[i]) {
				children.push(this.children[i]);
			}
		}

		return children;
	}

	getBoundingBox(){
		return this.boundingBox;
	}

	getURL(){
		let url = '';

		let version = this.pcoGeometry.loader.version;

		if (version.equalOrHigher('1.5')) {
			url = this.pcoGeometry.octreeDir + '/' + this.getHierarchyPath() + '/' + this.name;
		} else if (version.equalOrHigher('1.4')) {
			url = this.pcoGeometry.octreeDir + '/' + this.name;
		} else if (version.upTo('1.3')) {
			url = this.pcoGeometry.octreeDir + '/' + this.name;
		}

		return url;
	}

	getHierarchyPath(){
		let path = 'r/';

		let hierarchyStepSize = this.pcoGeometry.hierarchyStepSize;
		let indices = this.name.substr(1);

		let numParts = Math.floor(indices.length / hierarchyStepSize);
		for (let i = 0; i < numParts; i++) {
			path += indices.substr(i * hierarchyStepSize, hierarchyStepSize) + '/';
		}

		path = path.slice(0, -1);

		return path;
	}

	addChild(child) {
		this.children[child.index] = child;
		child.parent = this;
	}

	load(){
		if (this.loading === true || this.loaded === true || Potree.numNodesLoading >= Potree.maxNodesLoading) {
			return;
		}

		this.loading = true;

		Potree.numNodesLoading++;

		if (this.pcoGeometry.loader.version.equalOrHigher('1.5')) {
			if ((this.level % this.pcoGeometry.hierarchyStepSize) === 0 && this.hasChildren) {
				this.loadHierachyThenPoints();
			} else {
				this.loadPoints();
			}
		} else {
			this.loadPoints();
		}
	}

	loadPoints(){
		this.pcoGeometry.loader.load(this);
	}

	loadHierachyThenPoints(){
		let node = this;

		// load hierarchy
		let callback = function (node, hbuffer) {
			let view = new DataView(hbuffer);

			let stack = [];
			let children = view.getUint8(0);
			let numPoints = view.getUint32(1, true);
			node.numPoints = numPoints;
			stack.push({children: children, numPoints: numPoints, name: node.name});

			let decoded = [];

			let offset = 5;
			while (stack.length > 0) {
				let snode = stack.shift();
				let mask = 1;
				for (let i = 0; i < 8; i++) {
					if ((snode.children & mask) !== 0) {
						let childName = snode.name + i;

						let childChildren = view.getUint8(offset);
						let childNumPoints = view.getUint32(offset + 1, true);

						stack.push({children: childChildren, numPoints: childNumPoints, name: childName});

						decoded.push({children: childChildren, numPoints: childNumPoints, name: childName});

						offset += 5;
					}

					mask = mask * 2;
				}

				if (offset === hbuffer.byteLength) {
					break;
				}
			}

			// console.log(decoded);

			let nodes = {};
			nodes[node.name] = node;
			let pco = node.pcoGeometry;

			for (let i = 0; i < decoded.length; i++) {
				let name = decoded[i].name;
				let decodedNumPoints = decoded[i].numPoints;
				let index = parseInt(name.charAt(name.length - 1));
				let parentName = name.substring(0, name.length - 1);
				let parentNode = nodes[parentName];
				let level = name.length - 1;
				let boundingBox = Utils.createChildAABB(parentNode.boundingBox, index);

				let currentNode = new PointCloudOctreeGeometryNode(name, pco, boundingBox);
				currentNode.level = level;
				currentNode.numPoints = decodedNumPoints;
				currentNode.hasChildren = decoded[i].children > 0;
				currentNode.spacing = pco.spacing / Math.pow(2, level);
				parentNode.addChild(currentNode);
				nodes[name] = currentNode;
			}

			node.loadPoints();
		};
		if ((node.level % node.pcoGeometry.hierarchyStepSize) === 0) {
			// let hurl = node.pcoGeometry.octreeDir + "/../hierarchy/" + node.name + ".hrc";
			let hurl = node.pcoGeometry.octreeDir + '/' + node.getHierarchyPath() + '/' + node.name + '.hrc';

			let xhr = XHRFactory.createXMLHttpRequest();
			xhr.open('GET', hurl, true);
			xhr.responseType = 'arraybuffer';
			xhr.overrideMimeType('text/plain; charset=x-user-defined');
			xhr.onreadystatechange = () => {
				if (xhr.readyState === 4) {
					if (xhr.status === 200 || xhr.status === 0) {
						let hbuffer = xhr.response;
						callback(node, hbuffer);
					} else {
						console.log('Failed to load file! HTTP status: ' + xhr.status + ', file: ' + hurl);
						Potree.numNodesLoading--;
					}
				}
			};
			try {
				xhr.send(null);
			} catch (e) {
				console.log('fehler beim laden der punktwolke: ' + e);
			}
		}
	}

	getNumPoints(){
		return this.numPoints;
	}

	dispose(){
		if (this.geometry && this.parent != null) {
			this.geometry.dispose();
			this.geometry = null;
			this.loaded = false;

			// this.dispatchEvent( { type: 'dispose' } );
			for (let i = 0; i < this.oneTimeDisposeHandlers.length; i++) {
				let handler = this.oneTimeDisposeHandlers[i];
				handler();
			}
			this.oneTimeDisposeHandlers = [];
		}
	}
	
>>>>>>> 8066b2f9
}

PointCloudOctreeGeometryNode.IDCount = 0;<|MERGE_RESOLUTION|>--- conflicted
+++ resolved
@@ -6,20 +6,6 @@
 
 export class PointCloudOctreeGeometry{
 
-<<<<<<< HEAD
-    constructor(){
-        this.url = null;
-        this.octreeDir = null;
-        this.spacing = 0;
-        this.boundingBox = null;
-        this.root = null;
-        this.nodes = null;
-        this.pointAttributes = null;
-        this.hierarchyStepSize = -1;
-        this.loader = null;
-    }
-};
-=======
 	constructor(){
 		this.url = null;
 		this.octreeDir = null;
@@ -33,242 +19,12 @@
 	}
 	
 }
->>>>>>> 8066b2f9
 
 export class PointCloudOctreeGeometryNode extends PointCloudTreeNode{
 
-    constructor(name, pcoGeometry, boundingBox){
-        super();
-
-<<<<<<< HEAD
-        this.id = Potree.PointCloudOctreeGeometryNode.IDCount++;
-        this.name = name;
-        this.index = parseInt(name.charAt(name.length - 1));
-        this.pcoGeometry = pcoGeometry;
-        this.geometry = null;
-        this.boundingBox = boundingBox;
-        this.boundingSphere = boundingBox.getBoundingSphere();
-        this.children = {};
-        this.numPoints = 0;
-        this.level = null;
-        this.loaded = false;
-        this.oneTimeDisposeHandlers = [];
-    }
-
-    isGeometryNode(){
-        return true;
-    }
-
-    getLevel(){
-        return this.level;
-    }
-
-    isTreeNode(){
-        return false;
-    }
-
-    isLoaded(){
-        return this.loaded;
-    }
-
-    getBoundingSphere(){
-        return this.boundingSphere;
-    }
-
-    getBoundingBox(){
-        return this.boundingBox;
-    }
-
-    getChildren(){
-        let children = [];
-
-        for (let i = 0; i < 8; i++) {
-            if (this.children[i]) {
-                children.push(this.children[i]);
-            }
-        }
-
-        return children;
-    }
-
-    getBoundingBox(){
-        return this.boundingBox;
-    }
-
-    getURL(){
-        let url = '';
-
-        let version = this.pcoGeometry.loader.version;
-
-        if (version.equalOrHigher('1.5')) {
-            url = this.pcoGeometry.octreeDir + '/' + this.getHierarchyPath() + '/' + this.name;
-        } else if (version.equalOrHigher('1.4')) {
-            url = this.pcoGeometry.octreeDir + '/' + this.name;
-        } else if (version.upTo('1.3')) {
-            url = this.pcoGeometry.octreeDir + '/' + this.name;
-        }
-
-        return url;
-    }
-
-    getHierarchyPath(){
-        let path = 'r/';
-
-        let hierarchyStepSize = this.pcoGeometry.hierarchyStepSize;
-        let indices = this.name.substr(1);
-
-        let numParts = Math.floor(indices.length / hierarchyStepSize);
-        for (let i = 0; i < numParts; i++) {
-            path += indices.substr(i * hierarchyStepSize, hierarchyStepSize) + '/';
-        }
-
-        path = path.slice(0, -1);
-
-        return path;
-    }
-
-    addChild(child) {
-        this.children[child.index] = child;
-        child.parent = this;
-    }
-
-    load(){
-        if (this.loading === true || this.loaded === true || Potree.numNodesLoading >= Potree.maxNodesLoading) {
-            return;
-        }
-
-        this.loading = true;
-
-        Potree.numNodesLoading++;
-
-        if (this.pcoGeometry.loader.version.equalOrHigher('1.5')) {
-            if ((this.level % this.pcoGeometry.hierarchyStepSize) === 0 && this.hasChildren) {
-                this.loadHierachyThenPoints();
-            } else {
-                this.loadPoints();
-            }
-        } else {
-            this.loadPoints();
-        }
-    }
-
-    loadPoints(){
-        this.pcoGeometry.loader.load(this);
-    }
-
-    loadHierachyThenPoints(){
-        let node = this;
-
-        // load hierarchy
-        let callback = function (node, hbuffer) {
-            let view = new DataView(hbuffer);
-
-            let stack = [];
-            let children = view.getUint8(0);
-            let numPoints = view.getUint32(1, true);
-            node.numPoints = numPoints;
-            stack.push({children: children, numPoints: numPoints, name: node.name});
-
-            let decoded = [];
-
-            let offset = 5;
-            while (stack.length > 0) {
-                let snode = stack.shift();
-                let mask = 1;
-                for (let i = 0; i < 8; i++) {
-                    if ((snode.children & mask) !== 0) {
-                        let childName = snode.name + i;
-
-                        let childChildren = view.getUint8(offset);
-                        let childNumPoints = view.getUint32(offset + 1, true);
-
-                        stack.push({children: childChildren, numPoints: childNumPoints, name: childName});
-
-                        decoded.push({children: childChildren, numPoints: childNumPoints, name: childName});
-
-                        offset += 5;
-                    }
-
-                    mask = mask * 2;
-                }
-
-                if (offset === hbuffer.byteLength) {
-                    break;
-                }
-            }
-
-            // console.log(decoded);
-
-            let nodes = {};
-            nodes[node.name] = node;
-            let pco = node.pcoGeometry;
-
-            for (let i = 0; i < decoded.length; i++) {
-                let name = decoded[i].name;
-                let decodedNumPoints = decoded[i].numPoints;
-                let index = parseInt(name.charAt(name.length - 1));
-                let parentName = name.substring(0, name.length - 1);
-                let parentNode = nodes[parentName];
-                let level = name.length - 1;
-                let boundingBox = Potree.POCLoader.createChildAABB(parentNode.boundingBox, index);
-
-                let currentNode = new Potree.PointCloudOctreeGeometryNode(name, pco, boundingBox);
-                currentNode.level = level;
-                currentNode.numPoints = decodedNumPoints;
-                currentNode.hasChildren = decoded[i].children > 0;
-                currentNode.spacing = pco.spacing / Math.pow(2, level);
-                parentNode.addChild(currentNode);
-                nodes[name] = currentNode;
-            }
-
-            node.loadPoints();
-        };
-        if ((node.level % node.pcoGeometry.hierarchyStepSize) === 0) {
-            // let hurl = node.pcoGeometry.octreeDir + "/../hierarchy/" + node.name + ".hrc";
-            let hurl = node.pcoGeometry.octreeDir + '/' + node.getHierarchyPath() + '/' + node.name + '.hrc';
-
-            let xhr = Potree.XHRFactory.createXMLHttpRequest();
-            xhr.open('GET', hurl, true);
-            xhr.responseType = 'arraybuffer';
-            xhr.overrideMimeType('text/plain; charset=x-user-defined');
-            xhr.onreadystatechange = () => {
-                if (xhr.readyState === 4) {
-                    if (xhr.status === 200 || xhr.status === 0) {
-                        let hbuffer = xhr.response;
-                        callback(node, hbuffer);
-                    } else {
-                        console.log('Failed to load file! HTTP status: ' + xhr.status + ', file: ' + hurl);
-                        Potree.numNodesLoading--;
-                    }
-                }
-            };
-            try {
-                xhr.send(null);
-            } catch (e) {
-                console.log('fehler beim laden der punktwolke: ' + e);
-            }
-        }
-    }
-
-    getNumPoints(){
-        return this.numPoints;
-    }
-
-    dispose(){
-        if (this.geometry && this.parent != null) {
-            this.geometry.dispose();
-            this.geometry = null;
-            this.loaded = false;
-
-            // this.dispatchEvent( { type: 'dispose' } );
-            for (let i = 0; i < this.oneTimeDisposeHandlers.length; i++) {
-                let handler = this.oneTimeDisposeHandlers[i];
-                handler();
-            }
-            this.oneTimeDisposeHandlers = [];
-        }
-    }
-=======
+	constructor(name, pcoGeometry, boundingBox){
+		super();
+
 		this.id = PointCloudOctreeGeometryNode.IDCount++;
 		this.name = name;
 		this.index = parseInt(name.charAt(name.length - 1));
@@ -497,7 +253,6 @@
 		}
 	}
 	
->>>>>>> 8066b2f9
 }
 
 PointCloudOctreeGeometryNode.IDCount = 0;